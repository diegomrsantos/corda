--- conflicted
+++ resolved
@@ -4,11 +4,7 @@
     file("$projectDir/constants.properties").withInputStream { constants.load(it) }
 
     // Our version: bump this on release.
-<<<<<<< HEAD
-    ext.corda_release_version = "4.0"
-=======
     ext.corda_release_version = constants.getProperty("cordaVersion")
->>>>>>> 26855967
     ext.corda_platform_version = constants.getProperty("platformVersion")
     ext.gradle_plugins_version = constants.getProperty("gradlePluginsVersion")
 
