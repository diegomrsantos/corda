--- conflicted
+++ resolved
@@ -71,13 +71,8 @@
     ext.h2_version = '1.4.197' // Update docs if renamed or removed.
     ext.postgresql_version = '42.1.4'
     ext.rxjava_version = '1.2.4'
-<<<<<<< HEAD
-    ext.dokka_version = '0.9.16-eap-2'
+    ext.dokka_version = '0.9.17'
     ext.eddsa_version = '0.3.0' // Performance tuned version for enterprise.
-=======
-    ext.dokka_version = '0.9.17'
-    ext.eddsa_version = '0.2.0'
->>>>>>> 999ee498
     ext.dependency_checker_version = '3.1.0'
     ext.commons_collections_version = '4.1'
     ext.beanutils_version = '1.9.3'
