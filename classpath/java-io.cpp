--- conflicted
+++ resolved
@@ -803,15 +803,9 @@
     jlong length = 0;
     #if !defined(WINAPI_FAMILY) || WINAPI_FAMILY_PARTITION(WINAPI_PARTITION_DESKTOP)
     #if defined(PLATFORM_WINDOWS)
-<<<<<<< HEAD
-    int fd = ::_wopen(chars, O_RDONLY);
-    #else
-    int fd = ::open((const char*)chars, O_RDONLY);
-=======
     int fd = ::_wopen(chars, O_RDONLY | OPEN_MASK);
     #else
     int fd = ::open((const char*)chars, O_RDONLY | OPEN_MASK);
->>>>>>> 752d02e7
     #endif
 	releaseChars(e, path, chars);
 	if (fd == -1) {
