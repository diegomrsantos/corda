/* Copyright (c) 2008-2009, Avian Contributors

   Permission to use, copy, modify, and/or distribute this software
   for any purpose with or without fee is hereby granted, provided
   that the above copyright notice and this permission notice appear
   in all copies.

   There is NO WARRANTY for this software.  See license.txt for
   details. */

package java.lang;

import java.io.UnsupportedEncodingException;
import java.util.regex.Pattern;
import java.util.Comparator;
import java.util.Locale;
import java.io.Serializable;
import avian.Utf8;

public final class String
  implements Comparable<String>, CharSequence, Serializable
{
  public static Comparator<String> CASE_INSENSITIVE_ORDER
    = new Comparator<String>() {
    public int compare(String a, String b) {
      return a.compareToIgnoreCase(b);
    }
  };

  private final Object data;
  private final int offset;
  private final int length;
  private int hashCode;

  public String() {
    this(new char[0], 0, 0);
  }

  public String(char[] data, int offset, int length, boolean copy) {
    this((Object) data, offset, length, copy);
  }

  public String(char[] data, int offset, int length) {
    this(data, offset, length, true);
  }

  public String(char[] data) {
    this(data, 0, data.length);
  }

  public String(byte bytes[], int offset, int length, String charsetName)
    throws UnsupportedEncodingException
  {
    this(bytes, offset, length);
    if (! (charsetName.equalsIgnoreCase("UTF-8")
           || charsetName.equalsIgnoreCase("ISO-8859-1")))
    {
      throw new UnsupportedEncodingException(charsetName);
    }
  }
  
  public String(byte[] data, int offset, int length, boolean copy) {
    this((Object) data, offset, length, copy);
  }

  public String(byte[] data, int offset, int length) {
    this(data, offset, length, true);
  }

  public String(byte[] data) {
    this(data, 0, data.length);
  }

  public String(String s) {
    this(s.toCharArray());
  }

  public String(byte[] data, String charset)
    throws UnsupportedEncodingException
  {
    this(data, 0, data.length, charset);
  }

  public String(byte bytes[], int highByte, int offset, int length) {
    if (offset < 0 || offset + length > bytes.length) {
      throw new IndexOutOfBoundsException
        (offset + " < 0 or " + offset + " + " + length + " > " + bytes.length);
    }

    char[] c = new char[length];
    int mask = highByte << 8;
    for (int i = 0; i < length; ++i) {
      c[i] = (char) ((bytes[offset + i] & 0xFF) | mask);
    }

    this.data = c;
    this.offset = 0;
    this.length = length;
  }

  private String(Object data, int offset, int length, boolean copy) {
    int l;
    if (data instanceof char[]) {
      l = ((char[]) data).length;
    } else {
      l = ((byte[]) data).length;
    }

    if (offset < 0 || offset + length > l) {
      throw new IndexOutOfBoundsException
        (offset + " < 0 or " + offset + " + " + length + " > " + l);
    }

    if(!copy && Utf8.test(data)) copy = true;

    if (copy) {
      Object c;
      if (data instanceof char[]) {
        c = new char[length];
        System.arraycopy(data, offset, c, 0, length);
      } else {
        c = Utf8.decode((byte[])data, offset, length);
        if(c instanceof char[]) length = ((char[])c).length;
      }
      
      this.data = c;
      this.offset = 0;
      this.length = length;
    } else {
      this.data = data;
      this.offset = offset;
      this.length = length;
    }
  }

  public String toString() {
    return this;
  }

  public int length() {
    return length;
  }

  public int hashCode() {
    if (hashCode == 0) {
      int h = 0;
      for (int i = 0; i < length; ++i) h = (h * 31) + charAt(i);
      hashCode = h;
    }
    return hashCode;
  }

  public boolean equals(Object o) {
    if (this == o) {
      return true;
    } else if (o instanceof String) {
      String s = (String) o;
      return s.length == length && compareTo(s) == 0;
    } else {
      return false;
    }
  }

  public boolean equalsIgnoreCase(String o) {
    if (this == o) {
      return true;
    } else if (o instanceof String) {
      String s = (String) o;
      return s.length == length && compareToIgnoreCase(s) == 0;
    } else {
      return false;
    }
  }

  public int compareTo(String s) {
    if (this == s) return 0;

    int idx = 0;
    int result;

    int end = (length < s.length ? length : s.length);

    while (idx < end) {
      if ((result = charAt(idx) - s.charAt(idx)) != 0) {
        return result;
      }
      idx++;
    }
    return length - s.length;
  }

  public int compareToIgnoreCase(String s) {
    if (this == s) return 0;

    int idx = 0;
    int result;

    int end = (length < s.length ? length : s.length);

    while (idx < end) {
      if ((result =
           Character.toLowerCase(charAt(idx)) -
           Character.toLowerCase(s.charAt(idx))) != 0) {
        return result;
      }
      idx++;
    }
    return length - s.length;
  }

  public String trim() {
    int start = -1;
    for (int i = 0; i < length; ++i) {
      char c = charAt(i);
      if (start == -1 && ! Character.isWhitespace(c)) {
        start = i;
        break;
      }
    }

    int end = -1;
    for (int i = length - 1; i >= 0; --i) {
      char c = charAt(i);
      if (end == -1 && ! Character.isWhitespace(c)) {
        end = i + 1;
        break;
      }
    }

    if (start >= end) {
      return "";
    } else {
      return substring(start, end);
    }
  }

  public String toLowerCase() {
    for (int j = 0; j < length; ++j) {
      char ch = charAt(j);
      if (Character.toLowerCase(ch) != ch) {
        char[] b = new char[length];
        for (int i = 0; i < length; ++i) {
          b[i] = Character.toLowerCase(charAt(i));
        }
        return new String(b, 0, length, false);
      }
    }
    return this;
  }

  public String toUpperCase() {
    for (int j = 0; j < length; ++j) {
      char ch = charAt(j);
      if (Character.toUpperCase(ch) != ch) {
        char[] b = new char[length];
        for (int i = 0; i < length; ++i) {
          b[i] = Character.toUpperCase(charAt(i));
        }
        return new String(b, 0, length, false);
      }
    }
    return this;
  }

  public int indexOf(int c) {
    return indexOf(c, 0);
  }

  public int indexOf(int c, int start) {
    for (int i = start; i < length; ++i) {
      if (charAt(i) == c) {
        return i;
      }
    }

    return -1;
  }

  public int lastIndexOf(int ch) {
    return lastIndexOf(ch, length-1);
  }

  public int indexOf(String s) {
    return indexOf(s, 0);
  }

  public int indexOf(String s, int start) {
    if (s.length == 0) return start;

    for (int i = start; i < length - s.length + 1; ++i) {
      int j = 0;
      for (; j < s.length; ++j) {
        if (charAt(i + j) != s.charAt(j)) {
          break;
        }
      }
      if (j == s.length) {
        return i;
      }
    }

    return -1;
  }

  public int lastIndexOf(String s) {
    return lastIndexOf(s, length - s.length);
  }

  public int lastIndexOf(String s, int lastIndex) {
    if (s.length == 0) return lastIndex;

    for (int i = Math.min(length - s.length, lastIndex); i >= 0; --i) {
      int j = 0;
      for (; j < s.length && i + j < length; ++j) {
        if (charAt(i + j) != s.charAt(j)) {
          break;
        }
      }
      if (j == s.length) {
        return i;
      }
    }

    return -1;
  }

  public String replace(char oldChar, char newChar) {
    if (data instanceof char[]) {
      char[] buf = new char[length];
      for (int i=0; i < length; i++) {
        if (charAt(i) == oldChar) {
          buf[i] = newChar;
        } else {
          buf[i] = charAt(i);
        }
      }
      return new String(buf, 0, length, false);
    } else {
      byte[] buf = new byte[length];
      byte[] orig = (byte[])data;
      byte oldByte = (byte)oldChar;
      byte newByte = (byte)newChar;
      for (int i=0; i < length; i++) {
        if (orig[i+offset] == oldByte) {
          buf[i] = newByte;
        } else {
          buf[i] = orig[i+offset];
        }
      }
      return new String(buf, 0, length, false);
    }
  }

  public String substring(int start) {
    return substring(start, length);
  }

  public String substring(int start, int end) {
    if (start >= 0 && end >= start && end <= length) {
      if (start == 0 && end == length) {
        return this;
      } else if (end - start == 0) {
        return "";
      } else  {
        return new String(data, offset + start, end - start, false);
      }
    } else {
      throw new IndexOutOfBoundsException
        (start + " not in [0, " + end + ") or " + end + " > " + length);
    }
  }

  public boolean startsWith(String s) {
    if (length >= s.length) {
      return substring(0, s.length).compareTo(s) == 0;
    } else {
      return false;
    }
  }

  public boolean startsWith(String s, int start) {
    if (length >= s.length + start) {
      return substring(start, s.length).compareTo(s) == 0;
    } else {
      return false;
    }
  }
  
  public boolean endsWith(String s) {
    if (length >= s.length) {
      return substring(length - s.length).compareTo(s) == 0;
    } else {
      return false;
    }
  }

  public String concat(String s) {
    if (s.length() == 0) {
      return this;
    } else {
      return this + s;
    }
  }

  public void getBytes(int srcOffset, int srcLength,
                       byte[] dst, int dstOffset)
  {
    if (srcOffset < 0 || srcOffset + srcLength > length) {
      throw new IndexOutOfBoundsException();
    }

    if (data instanceof char[]) {
      char[] src = (char[]) data;
      for (int i = 0; i < srcLength; ++i) {
        dst[i + dstOffset] = (byte) src[i + offset + srcOffset];
      }
    } else {
      byte[] src = (byte[]) data;
      System.arraycopy(src, offset + srcOffset, dst, dstOffset, srcLength);
    }
  }

  public byte[] getBytes() {
    if(data instanceof byte[]) {
      byte[] b = new byte[length];
      getBytes(0, length, b, 0);
      return b;
    }
    return Utf8.encode((char[])data, offset, length);
  }

  public byte[] getBytes(String format)
    throws java.io.UnsupportedEncodingException
  {
    return getBytes();
  }

  public void getChars(int srcOffset, int srcEnd,
                       char[] dst, int dstOffset)
  {
    if (srcOffset < 0 || srcEnd > length) {
      throw new IndexOutOfBoundsException();
    }
    int srcLength = srcEnd-srcOffset;
    if (data instanceof char[]) {
      char[] src = (char[]) data;
      System.arraycopy(src, offset + srcOffset, dst, dstOffset, srcLength);
    } else {
      byte[] src = (byte[]) data;
      for (int i = 0; i < srcLength; ++i) {
        dst[i + dstOffset] = (char) src[i + offset + srcOffset];
      }      
    }
  }

  public char[] toCharArray() {
    char[] b = new char[length];
    getChars(0, length, b, 0);
    return b;
  }

  public char charAt(int index) {
    if (index < 0 || index > length) {
      throw new IndexOutOfBoundsException();
    }
    
    if (data instanceof char[]) {
      return ((char[]) data)[index + offset];
    } else {
      return (char) ((byte[]) data)[index + offset];
    }
  }

  public String[] split(String regex) {
    return split(regex, 0);
  }

  public String[] split(String regex, int limit) {
    return Pattern.compile(regex).split(this, limit);
  }

  public CharSequence subSequence(int start, int end) {
    return substring(start, end);
  }
  
  public boolean matches(String regex) {
    return Pattern.matches(regex, this);
  }

  public String replaceFirst(String regex, String replacement) {
    return Pattern.compile(regex).matcher(this).replaceFirst(replacement);
  }
  
  public String replaceAll(String regex, String replacement) {
    return Pattern.compile(regex).matcher(this).replaceAll(replacement);
  }
  
  public native String intern();

  public static String valueOf(Object s) {
    return s == null ? "null" : s.toString();
  }

  public static String valueOf(boolean v) {
    return Boolean.toString(v);
  }

  public static String valueOf(byte v) {
    return Byte.toString(v);
  }

  public static String valueOf(short v) {
    return Short.toString(v);
  }

  public static String valueOf(char v) {
    return Character.toString(v);
  }

  public static String valueOf(int v) {
    return Integer.toString(v);
  }

  public static String valueOf(long v) {
    return Long.toString(v);
  }

  public static String valueOf(float v) {
    return Float.toString(v);
  }

  public static String valueOf(double v) {
    return Double.toString(v);
  }

  public static String valueOf(char[] data, int offset, int length) {
    return new String(data, offset, length);
  }

  public static String valueOf(char[] data) {
    return valueOf(data, 0, data.length);
  }

  public int lastIndexOf(int ch, int lastIndex) {
    for (int i = lastIndex ; i >= 0; --i) {
      if (charAt(i) == ch) {
        return i;
      }
    }

    return -1;
  }

  public boolean regionMatches(int thisOffset, String match, int matchOffset,
                               int length)
  {
    return regionMatches(false, thisOffset, match, matchOffset, length);
  }

  public boolean regionMatches(boolean ignoreCase, int thisOffset,
                               String match, int matchOffset, int length)
  {
    String a = substring(thisOffset, thisOffset + length);
    String b = match.substring(matchOffset, matchOffset + length);
    if (ignoreCase) {
      return a.equalsIgnoreCase(b);
    } else {
      return a.equals(b);
    }
  }

  public boolean isEmpty() {
    return length == 0;
  }

  public boolean contains(CharSequence match) {
    return indexOf(match.toString()) != -1;
  }

  public int codePointAt(int offset) {
    return Character.codePointAt(this, offset);
  }

  public int codePointCount(int start, int end) {
    return Character.codePointCount(this, start, end);
  }
<<<<<<< HEAD
=======

  public String replace(CharSequence match, CharSequence replacement) {
    throw new UnsupportedOperationException();
  }

  public String toUpperCase(Locale locale) {
    if (locale == Locale.ENGLISH) {
      return toUpperCase();
    } else {
      throw new UnsupportedOperationException("toUpperCase("+locale+')');
    }
  }

  public String toLowerCase(Locale locale) {
    if (locale == Locale.ENGLISH) {
      return toLowerCase();
    } else {
      throw new UnsupportedOperationException("toLowerCase("+locale+')');
    }
  }

  public static String format(Locale locale, String format, Object ... args) {
    return new Formatter(locale).format(format, args).toString();
  }

  public static String format(String format, Object ... args) {
    return format(Locale.getDefault(), format, args);
  }

  // for GNU Classpath compatibility:
  static char[] zeroBasedStringValue(String s) {
    if (s.offset == 0) {
      if (s.data instanceof char[]) {
        char[] data = (char[]) s.data;
        if (data.length == s.length) {
          return data;
        }
      }
    }
    return s.toCharArray();
  }
>>>>>>> 5ade8d1c
}<|MERGE_RESOLUTION|>--- conflicted
+++ resolved
@@ -584,12 +584,6 @@
   public int codePointCount(int start, int end) {
     return Character.codePointCount(this, start, end);
   }
-<<<<<<< HEAD
-=======
-
-  public String replace(CharSequence match, CharSequence replacement) {
-    throw new UnsupportedOperationException();
-  }
 
   public String toUpperCase(Locale locale) {
     if (locale == Locale.ENGLISH) {
@@ -606,26 +600,4 @@
       throw new UnsupportedOperationException("toLowerCase("+locale+')');
     }
   }
-
-  public static String format(Locale locale, String format, Object ... args) {
-    return new Formatter(locale).format(format, args).toString();
-  }
-
-  public static String format(String format, Object ... args) {
-    return format(Locale.getDefault(), format, args);
-  }
-
-  // for GNU Classpath compatibility:
-  static char[] zeroBasedStringValue(String s) {
-    if (s.offset == 0) {
-      if (s.data instanceof char[]) {
-        char[] data = (char[]) s.data;
-        if (data.length == s.length) {
-          return data;
-        }
-      }
-    }
-    return s.toCharArray();
-  }
->>>>>>> 5ade8d1c
 }