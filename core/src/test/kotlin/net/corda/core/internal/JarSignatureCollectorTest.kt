package net.corda.core.internal

import net.corda.core.JarSignatureTestUtils.createJar
import net.corda.core.JarSignatureTestUtils.generateKey
import net.corda.core.JarSignatureTestUtils.getJarSigners
import net.corda.core.JarSignatureTestUtils.signJar
import net.corda.core.JarSignatureTestUtils.updateJar
import net.corda.core.identity.Party
import net.corda.testing.core.ALICE_NAME
import net.corda.testing.core.BOB_NAME
import net.corda.testing.core.CHARLIE_NAME
import org.assertj.core.api.Assertions.assertThat
import org.junit.After
import org.junit.AfterClass
import org.junit.BeforeClass
import org.junit.Test
import java.nio.file.Files
import java.nio.file.Path
import kotlin.test.assertEquals
import kotlin.test.assertFailsWith

class JarSignatureCollectorTest {
    companion object {
        private val dir = Files.createTempDirectory(JarSignatureCollectorTest::class.simpleName)

        private const val FILENAME = "attachment.jar"
        private const val ALICE = "alice"
        private const val ALICE_PASS = "alicepass"
        private const val BOB = "bob"
        private const val BOB_PASS = "bobpass"
        private const val CHARLIE = "Charlie"
        private const val CHARLIE_PASS = "charliepass"

        @BeforeClass
        @JvmStatic
        fun beforeClass() {
            dir.generateKey(ALICE, ALICE_PASS, ALICE_NAME.toString())
            dir.generateKey(BOB, BOB_PASS, BOB_NAME.toString())
            dir.generateKey(CHARLIE, CHARLIE_PASS, CHARLIE_NAME.toString(), "EC")

            (dir / "_signable1").writeLines(listOf("signable1"))
            (dir / "_signable2").writeLines(listOf("signable2"))
            (dir / "_signable3").writeLines(listOf("signable3"))
        }

        @AfterClass
        @JvmStatic
        fun afterClass() {
            dir.deleteRecursively()
        }
    }

    private val List<Party>.keys get() = map { it.owningKey }

    @After
    fun tearDown() {
        dir.list {
            it.filter { !it.fileName.toString().startsWith("_") }.forEach(Path::deleteRecursively)
        }
        assertThat(dir.list()).hasSize(5)
    }

    @Test
    fun `empty jar has no signers`() {
        (dir / "META-INF").createDirectory() // At least one arg is required, and jar cvf conveniently ignores this.
        dir.createJar(FILENAME, "META-INF")
        assertEquals(emptyList(), dir.getJarSigners(FILENAME))

        signAsAlice()
        assertEquals(emptyList(), dir.getJarSigners(FILENAME)) // There needs to have been a file for ALICE to sign.
    }

    @Test
    fun `unsigned jar has no signers`() {
        dir.createJar(FILENAME, "_signable1")
        assertEquals(emptyList(), dir.getJarSigners(FILENAME))

        dir.updateJar(FILENAME, "_signable2")
        assertEquals(emptyList(), dir.getJarSigners(FILENAME))
    }

    @Test
    fun `one signer`() {
        dir.createJar(FILENAME, "_signable1", "_signable2")
        val key = signAsAlice()
        assertEquals(listOf(key), dir.getJarSigners(FILENAME))

        (dir / "my-dir").createDirectory()
        dir.updateJar(FILENAME, "my-dir")
        assertEquals(listOf(key), dir.getJarSigners(FILENAME)) // Unsigned directory is irrelevant.
    }

    @Test
    fun `two signers`() {
        dir.createJar(FILENAME, "_signable1", "_signable2")
        val key1 = signAsAlice()
        val key2 = signAsBob()

        assertEquals(setOf(key1, key2), dir.getJarSigners(FILENAME).toSet())
    }

    @Test
    fun `all files must be signed by the same set of signers`() {
        dir.createJar(FILENAME, "_signable1")
        val key1 = signAsAlice()
        assertEquals(listOf(key1), dir.getJarSigners(FILENAME))

        dir.updateJar(FILENAME, "_signable2")
        signAsBob()
        assertFailsWith<InvalidJarSignersException>(
                """
            Mismatch between signers [O=Alice Corp, L=Madrid, C=ES, O=Bob Plc, L=Rome, C=IT] for file _signable1
            and signers [O=Bob Plc, L=Rome, C=IT] for file _signable2.
            See https://docs.corda.net/design/data-model-upgrades/signature-constraints.html for details of the
            constraints applied to attachment signatures.
            """.trimIndent().replace('\n', ' ')
        ) { dir.getJarSigners(FILENAME) }
    }

    @Test
    fun `bad signature is caught even if the party would not qualify as a signer`() {
        (dir / "volatile").writeLines(listOf("volatile"))
        dir.createJar(FILENAME, "volatile")
        val key1 = signAsAlice()
        assertEquals(listOf(key1), dir.getJarSigners(FILENAME))

        (dir / "volatile").writeLines(listOf("garbage"))
        dir.updateJar(FILENAME, "volatile", "_signable1") // ALICE's signature on volatile is now bad.
        signAsBob()
        // The JDK doesn't care that BOB has correctly signed the whole thing, it won't let us process the entry with ALICE's bad signature:
        assertFailsWith<SecurityException> { dir.getJarSigners(FILENAME) }
    }

<<<<<<< HEAD
    // Signing using EC algorithm produced JAR File spec incompatible signature block (META-INF/*.EC) which is anyway accepted by jarsiner, see [JarSignatureCollector]
    @Test
    fun `one signer with EC sign algorithm`() {
        dir.createJar(FILENAME, "_signable1", "_signable2")
        val charlieKey = dir.signJar(FILENAME, CHARLIE, CHARLIE_PASS)
        assertEquals(setOf(charlieKey), dir.getJarSigners(FILENAME).toSet()) // We only reused CHARLIE's distinguished name, so the keys will be different.

        (dir / "my-dir").createDirectory()
        dir.updateJar(FILENAME, "my-dir")
        assertEquals(setOf(charlieKey), dir.getJarSigners(FILENAME).toSet()) // Unsigned directory is irrelevant.
=======
    // Signing with EC algorithm produces META-INF/*.EC file name not compatible with JAR File Spec however it's compatible with java.util.JarVerifier
    // and our JarSignatureCollector
    @Test
    fun `one signer with EC algorithm`() {
        dir.generateKey(CHARLIE, CHARLIE_PASS, CHARLIE_NAME.toString(), "EC")
        dir.createJar(FILENAME, "_signable1", "_signable2")
        val key = dir.signJar(FILENAME, CHARLIE, CHARLIE_PASS)
        assertEquals(listOf(key), dir.getJarSigners(FILENAME)) // We only used CHARLIE's distinguished name, so the keys will be different.
>>>>>>> 4e0a956e
    }

    private fun signAsAlice() = dir.signJar(FILENAME, ALICE, ALICE_PASS)
    private fun signAsBob() = dir.signJar(FILENAME, BOB, BOB_PASS)
}<|MERGE_RESOLUTION|>--- conflicted
+++ resolved
@@ -131,7 +131,6 @@
         assertFailsWith<SecurityException> { dir.getJarSigners(FILENAME) }
     }
 
-<<<<<<< HEAD
     // Signing using EC algorithm produced JAR File spec incompatible signature block (META-INF/*.EC) which is anyway accepted by jarsiner, see [JarSignatureCollector]
     @Test
     fun `one signer with EC sign algorithm`() {
@@ -142,7 +141,8 @@
         (dir / "my-dir").createDirectory()
         dir.updateJar(FILENAME, "my-dir")
         assertEquals(setOf(charlieKey), dir.getJarSigners(FILENAME).toSet()) // Unsigned directory is irrelevant.
-=======
+    }
+
     // Signing with EC algorithm produces META-INF/*.EC file name not compatible with JAR File Spec however it's compatible with java.util.JarVerifier
     // and our JarSignatureCollector
     @Test
@@ -151,7 +151,6 @@
         dir.createJar(FILENAME, "_signable1", "_signable2")
         val key = dir.signJar(FILENAME, CHARLIE, CHARLIE_PASS)
         assertEquals(listOf(key), dir.getJarSigners(FILENAME)) // We only used CHARLIE's distinguished name, so the keys will be different.
->>>>>>> 4e0a956e
     }
 
     private fun signAsAlice() = dir.signJar(FILENAME, ALICE, ALICE_PASS)
