--- conflicted
+++ resolved
@@ -13,23 +13,13 @@
 import net.corda.behave.logging.getLogger
 import net.corda.behave.scenarios.ScenarioState
 import net.corda.core.messaging.CordaRPCOps
-<<<<<<< HEAD
-=======
 import org.slf4j.Logger
 import org.slf4j.LoggerFactory
->>>>>>> 244167d3
 
 abstract class Substeps(protected val state: ScenarioState) {
     protected val log: Logger = LoggerFactory.getLogger(javaClass)
 
-<<<<<<< HEAD
-    protected val log = getLogger<Substeps>()
-
-    protected fun withNetwork(action: ScenarioState.() -> Unit) =
-            state.withNetwork(action)
-=======
     protected fun withNetwork(action: ScenarioState.() -> Unit) = state.withNetwork(action)
->>>>>>> 244167d3
 
     protected fun <T> withClient(nodeName: String, action: ScenarioState.(CordaRPCOps) -> T): T {
         return state.withClient(nodeName) {
