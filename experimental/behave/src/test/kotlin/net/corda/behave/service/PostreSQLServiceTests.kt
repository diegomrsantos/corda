<<<<<<< HEAD
=======
package net.corda.behave.service

import net.corda.behave.service.database.PostgreSQLService
import org.assertj.core.api.Assertions.assertThat
import org.junit.Ignore
import org.junit.Test

class PostreSQLServiceTests {

    @Ignore
    @Test
    fun `postgres can be started and stopped`() {
        val service = PostgreSQLService("test-postgres", 12345, "postgres")
        val didStart = service.start()
        service.stop()
        assertThat(didStart).isTrue()
    }
}
>>>>>>> d027b5b8
<|MERGE_RESOLUTION|>--- conflicted
+++ resolved
@@ -1,5 +1,3 @@
-<<<<<<< HEAD
-=======
 package net.corda.behave.service
 
 import net.corda.behave.service.database.PostgreSQLService
@@ -17,5 +15,4 @@
         service.stop()
         assertThat(didStart).isTrue()
     }
-}
->>>>>>> d027b5b8
+}