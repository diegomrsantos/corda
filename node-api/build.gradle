/*
 * R3 Proprietary and Confidential
 *
 * Copyright (c) 2018 R3 Limited.  All rights reserved.
 *
 * The intellectual and technical concepts contained herein are proprietary to R3 and its suppliers and are protected by trade secret law.
 *
 * Distribution of this file or any portion thereof via any medium without the express permission of R3 is strictly prohibited.
 */
plugins {
    id "com.github.johnrengelman.shadow" version "2.0.4"
}
apply plugin: 'kotlin'
apply plugin: 'net.corda.plugins.quasar-utils'
apply plugin: 'net.corda.plugins.publish-utils'
apply plugin: 'com.jfrog.artifactory'

description 'Corda node API'

dependencies {
    compile project(":core")
    compile project(":serialization")  // TODO Remove this once the NetworkBootstrapper class is moved into the tools:bootstrapper module

    compile "org.jetbrains.kotlin:kotlin-stdlib-jdk8:$kotlin_version"
    compile "org.jetbrains.kotlin:kotlin-reflect:$kotlin_version"

    // TODO: remove the forced update of commons-collections and beanutils when artemis updates them
    compile "org.apache.commons:commons-collections4:${commons_collections_version}"
    compile "commons-beanutils:commons-beanutils:${beanutils_version}"
    compile "org.apache.activemq:artemis-core-client:${artemis_version}"
    compile "org.apache.activemq:artemis-commons:${artemis_version}"

    compile "io.netty:netty-handler-proxy:$netty_version"

    // For adding serialisation of file upload streams to RPC
    // TODO: Remove this dependency and the code that requires it
    compile "commons-fileupload:commons-fileupload:$fileupload_version"

    compile "net.corda.plugins:cordform-common:$gradle_plugins_version"

    // TypeSafe Config: for simple and human friendly config files.
    compile "com.typesafe:config:$typesafe_config_version"

    compile "org.apache.qpid:proton-j:$protonj_version"

<<<<<<< HEAD
    // SQL connection pooling library
    compile "com.zaxxer:HikariCP:$hikari_version"

    // For db migration
    compile "org.liquibase:liquibase-core:$liquibase_version"
    runtime 'com.mattbertolini:liquibase-slf4j:2.0.0'

    // Apache Curator: a client library for Zookeeper
    shadow "org.apache.curator:curator-client:${curator_version}"
    shadow "org.apache.curator:curator-recipes:${curator_version}"
    testCompile "org.apache.curator:curator-test:${curator_version}"

    // FastClasspathScanner: classpath scanning - needed for the NetworkBootstrapper and AMQP.
    compile "io.github.lukehutch:fast-classpath-scanner:$fast_classpath_scanner_version"

    // Pure-Java Snappy compression
    compile "org.iq80.snappy:snappy:$snappy_version"

    compile "com.fasterxml.jackson.core:jackson-databind:$jackson_version"

=======
    // FastClasspathScanner: classpath scanning - needed for the NetworkBootstrapper.
    compile "io.github.lukehutch:fast-classpath-scanner:$fast_classpath_scanner_version"

>>>>>>> 29072504
    // For caches rather than guava
    compile "com.github.ben-manes.caffeine:caffeine:$caffeine_version"

    // Unit testing helpers.
    testCompile "junit:junit:$junit_version"
    testCompile "org.assertj:assertj-core:$assertj_version"
    testCompile "org.jetbrains.kotlin:kotlin-test:$kotlin_version"
    testCompile project(':node-driver')

    compile ("org.apache.activemq:artemis-amqp-protocol:${artemis_version}") {
        // Gains our proton-j version from core module.
        exclude group: 'org.apache.qpid', module: 'proton-j'
    }
}

configurations {
    testArtifacts.extendsFrom testRuntime
    testCompile.extendsFrom shadow
}

jar {
    enabled = false
    baseName 'corda-node-api'
}

shadowJar {
    baseName jar.baseName
    configurations = [project.configurations.shadow]
    classifier ""
    dependencies {
        include(dependency("org.apache.curator:curator-client:${curator_version}"))
        include(dependency("org.apache.curator:curator-recipes:${curator_version}"))
        include(dependency("org.apache.curator:curator-framework:${curator_version}"))
        include(dependency('org.apache.zookeeper:zookeeper:3.5.3-beta'))
        include(dependency('commons-cli:commons-cli:1.2'))
        include(dependency('io.netty:netty:3.10.5.Final'))
        include(dependency('com.google.guava:guava:20.0'))
    }
    relocate 'org.apache.curator.', 'net.corda.shaded.org.apache.curator.'
    relocate 'org.apache.zookeeper.', 'net.corda.shaded.org.apache.zookeeper.'
    relocate 'org.apache.jute.', 'net.corda.shaded.org.apache.jute.'
    relocate 'org.apache.commons.', 'net.corda.shaded.org.apache.commons.'
    relocate 'org.jboss.netty.', 'net.corda.shaded.org.jboss.netty.'
    relocate ('com.google.', 'net.corda.shaded.com.google.') {
        // This JAR uses annotations from these packages. However,
        // the annotation classes themselves are not included here
        // and so we cannot relocate their references.
        exclude 'com.google.errorprone.**'
        exclude 'com.google.j2objc.**'
    }
}

task testJar(type: Jar) {
    classifier "tests"
    from sourceSets.test.output
}

artifacts {
    testArtifacts testJar
    compile shadowJar
}

publish {
    name shadowJar.baseName
}<|MERGE_RESOLUTION|>--- conflicted
+++ resolved
@@ -43,7 +43,6 @@
 
     compile "org.apache.qpid:proton-j:$protonj_version"
 
-<<<<<<< HEAD
     // SQL connection pooling library
     compile "com.zaxxer:HikariCP:$hikari_version"
 
@@ -56,19 +55,11 @@
     shadow "org.apache.curator:curator-recipes:${curator_version}"
     testCompile "org.apache.curator:curator-test:${curator_version}"
 
-    // FastClasspathScanner: classpath scanning - needed for the NetworkBootstrapper and AMQP.
+    // FastClasspathScanner: classpath scanning - needed for the NetworkBootstrapper.
     compile "io.github.lukehutch:fast-classpath-scanner:$fast_classpath_scanner_version"
-
-    // Pure-Java Snappy compression
-    compile "org.iq80.snappy:snappy:$snappy_version"
 
     compile "com.fasterxml.jackson.core:jackson-databind:$jackson_version"
 
-=======
-    // FastClasspathScanner: classpath scanning - needed for the NetworkBootstrapper.
-    compile "io.github.lukehutch:fast-classpath-scanner:$fast_classpath_scanner_version"
-
->>>>>>> 29072504
     // For caches rather than guava
     compile "com.github.ben-manes.caffeine:caffeine:$caffeine_version"
 
