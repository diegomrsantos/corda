package net.corda.nodeapi.internal.persistence

import com.fasterxml.jackson.databind.ObjectMapper
import liquibase.Contexts
import liquibase.LabelExpression
import liquibase.Liquibase
import liquibase.database.Database
import liquibase.database.DatabaseFactory
import liquibase.database.core.MSSQLDatabase
import liquibase.database.core.PostgresDatabase
import liquibase.database.jvm.JdbcConnection
import liquibase.lockservice.LockServiceFactory
import liquibase.resource.ClassLoaderResourceAccessor
import liquibase.structure.DatabaseObject
import liquibase.structure.core.Schema
import net.corda.core.identity.CordaX500Name
import net.corda.core.schemas.MappedSchema
import net.corda.core.utilities.contextLogger
import net.corda.nodeapi.internal.MigrationHelpers.getMigrationResource
import net.corda.nodeapi.internal.cordapp.CordappLoader
import org.slf4j.Logger
import java.io.ByteArrayInputStream
import java.io.InputStream
import java.io.Writer
import java.nio.file.Path
import java.sql.Statement
import java.util.concurrent.locks.ReentrantLock
import javax.sql.DataSource
import kotlin.concurrent.withLock

// Migrate the database to the current version, using liquibase.
//
// A note on the ourName parameter: This is used by the vault state migration to establish what the node's legal identity is when setting up
// its copy of the identity service. It is passed through using a system property. When multiple identity support is added, this will need
// reworking so that multiple identities can be passed to the migration.
class SchemaMigration(
        val schemas: Set<MappedSchema>,
        val dataSource: DataSource,
        private val databaseConfig: DatabaseConfig,
        cordappLoader: CordappLoader? = null,
        private val currentDirectory: Path?,
        private val ourName: CordaX500Name? = null) {

    companion object {
        private val logger = contextLogger()
        const val NODE_BASE_DIR_KEY = "liquibase.nodeDaseDir"
        const val NODE_X500_NAME = "liquibase.nodeName"
        const val DRY_RUN = "liquibase.dryRun"
        val loader = ThreadLocal<CordappLoader>()
        private val mutex = ReentrantLock()
    }

    init {
        loader.set(cordappLoader)
    }

    private val classLoader = cordappLoader?.appClassLoader ?: Thread.currentThread().contextClassLoader

    /**
     * Main entry point to the schema migration.
     * Called during node startup.
     */
    fun nodeStartup(existingCheckpoints: Boolean, isH2Database: Boolean) {
        when {
            //Enterprise - OS diff: the initialiseSchema flag is checked against a H2 database only
            isH2Database && databaseConfig.initialiseSchema -> {
                migrateOlderDatabaseToUseLiquibase(existingCheckpoints)
                runMigration(existingCheckpoints)
            }
            //Enterprise only runMigration flag
            !isH2Database && databaseConfig.runMigration -> runMigration(existingCheckpoints)
            else -> checkState()
        }
    }

    /**
     * Will run the Liquibase migration on the actual database.
     */
    fun runMigration(existingCheckpoints: Boolean, statusLogger: Logger? = null) = doRunMigration(run = true, outputWriter = null, check = false, existingCheckpoints = existingCheckpoints, statusLogger = statusLogger)

    /**
     * Will write the migration to a [Writer].
     */
    fun generateMigrationScript(writer: Writer) = doRunMigration(run = false, outputWriter = writer, check = false)

    /**
     * Ensures that the database is up to date with the latest migration changes.
     */
    fun checkState() = doRunMigration(run = false, outputWriter = null, check = true)

    /**
     * Can be used from an external tool to release the lock in case something went terribly wrong.
     */
    fun forceReleaseMigrationLock() {
        dataSource.connection.use { connection ->
            LockServiceFactory.getInstance().getLockService(getLiquibaseDatabase(JdbcConnection(connection))).forceReleaseLock()
        }
    }

    /**  Create a resourse accessor that aggregates the changelogs included in the schemas into one dynamic stream. */
    private class CustomResourceAccessor(val dynamicInclude: String, val changelogList: List<String?>, classLoader: ClassLoader) : ClassLoaderResourceAccessor(classLoader) {
        override fun getResourcesAsStream(path: String): Set<InputStream> {
            if (path == dynamicInclude) {
                // Create a map in Liquibase format including all migration files.
                val includeAllFiles = mapOf("databaseChangeLog" to changelogList.filter { it != null }.map { file -> mapOf("include" to mapOf("file" to file)) })

                // Transform it to json.
                val includeAllFilesJson = ObjectMapper().writeValueAsBytes(includeAllFiles)

                // Return the json as a stream.
                return setOf(ByteArrayInputStream(includeAllFilesJson))
            }
            return super.getResourcesAsStream(path)?.take(1)?.toSet() ?: emptySet()
        }
    }

    private fun doRunMigration(
            run: Boolean,
            outputWriter: Writer?,
            check: Boolean,
            existingCheckpoints: Boolean? = null,
            statusLogger: Logger? = null
    ) {
        // Virtual file name of the changelog that includes all schemas.
        val dynamicInclude = "master.changelog.json"

        dataSource.connection.use { connection ->

            // Collect all changelog file referenced in the included schemas.
            // For backward compatibility reasons, when failOnMigrationMissing=false, we don't manage CorDapps via Liquibase but use the hibernate hbm2ddl=update.
            val changelogList = schemas.mapNotNull { mappedSchema ->
                val resource = getMigrationResource(mappedSchema, classLoader)
                when {
                    resource != null -> resource
                    // Corda OS FinanceApp in v3 has no Liquibase script, so no error is raised
                    (mappedSchema::class.qualifiedName == "net.corda.finance.schemas.CashSchemaV1" || mappedSchema::class.qualifiedName == "net.corda.finance.schemas.CommercialPaperSchemaV1") && mappedSchema.migrationResource == null -> null
                    else -> throw MissingMigrationException(mappedSchema)
                }
            }

            val path = currentDirectory?.toString()
            if (path != null) {
                System.setProperty(NODE_BASE_DIR_KEY, path) // base dir for any custom change set which may need to load a file (currently AttachmentVersionNumberMigration)
            }
            if (ourName != null) {
                System.setProperty(NODE_X500_NAME, ourName.toString())
            }
            val customResourceAccessor = CustomResourceAccessor(dynamicInclude, changelogList, classLoader)
            checkResourcesInClassPath(changelogList)

            // current version of Liquibase appears to be non-threadsafe
            // this is apparent when multiple in-process nodes are all running migrations simultaneously
            mutex.withLock {
                val liquibase = Liquibase(dynamicInclude, customResourceAccessor, getLiquibaseDatabase(JdbcConnection(connection)))

                val schemaName: String? = databaseConfig.schema
                if (!schemaName.isNullOrBlank()) {
                    if (liquibase.database.defaultSchemaName != schemaName) {
                        logger.debug("defaultSchemaName=${liquibase.database.defaultSchemaName} changed to $schemaName")
                        liquibase.database.defaultSchemaName = schemaName
                    }
                    if (liquibase.database.liquibaseSchemaName != schemaName) {
                        logger.debug("liquibaseSchemaName=${liquibase.database.liquibaseSchemaName} changed to $schemaName")
                        liquibase.database.liquibaseSchemaName = schemaName
                    }
                }
                logger.info("defaultSchemaName=${liquibase.database.defaultSchemaName}")
                logger.info("liquibaseSchemaName=${liquibase.database.liquibaseSchemaName}")
                logger.info("outputDefaultSchema=${liquibase.database.outputDefaultSchema}")

                val unRunChanges = liquibase.listUnrunChangeSets(Contexts(), LabelExpression())

                // When migrating between Corda versions, it's possible that changes may be made that invalidates the contents of the checkpoint
                // table. If there are any checkpoint entries in this case, then prevent the migration occurring. Note however that this should
                // not happen in all cases. Apps may also provide migrations, and blocking these may prevent a finalized transaction from
                // being recovered from a checkpoint, if the migration is provided by a jar that also provides the contract for that
                // transaction's states.
                val shouldBlockOnCheckpoints = unRunChanges.any {
                    it.id == "modify checkpoint_value column type" || // Changes the checkpoint blob type in the database
                            it.id == "nullability" ||                         // Changes column constraint on checkpoint table
                            it.id == "column_host_name" ||                    // Node was previously running version prior to ENT3.2
                            it.id == "create-external-id-to-state-party-view" // Node was previously running a version prior to ENT4.0
                }

                if (unRunChanges.isNotEmpty()) {
<<<<<<< HEAD
                    statusLogger?.info("Changesets to run (${unRunChanges.size}):\n${unRunChanges.joinToString("\n")}")
=======
                    statusLogger?.info("Changesets to run: ${unRunChanges.size} (${unRunChanges.joinToString(limit = 3)})")
>>>>>>> fb736ad9
                } else {
                    statusLogger?.info("Database is up to date.")
                }

                when {
                    (run && !check) && (shouldBlockOnCheckpoints && existingCheckpoints!!) -> throw CheckpointsException() // Do not allow database migration when there are checkpoints
                    run && !check -> liquibase.update(Contexts())
                    check && !run && unRunChanges.isNotEmpty() -> throw OutstandingDatabaseChangesException(unRunChanges.size)
                    check && !run -> {} // Do nothing will be interpreted as "check succeeded"
                    (outputWriter != null) && !check && !run -> {
                        System.setProperty(DRY_RUN, "true") // Enterprise only: disable VaultSchemaMigration for dry-run
                        liquibase.update(Contexts(), outputWriter)
                    }
                    else -> throw IllegalStateException("Invalid usage.")
                }
            }
        }
    }

    private fun getLiquibaseDatabase(conn: JdbcConnection): Database {

        // Enterprise only
        // The standard MSSQLDatabase in Liquibase does not support sequences for Ms Azure.
        // this class just overrides that behaviour
        class AzureDatabase(conn: JdbcConnection) : MSSQLDatabase() {
            init {
                this.connection = conn
            }

            override fun getShortName(): String = "azure"

            override fun supportsSequences(): Boolean = true
        }

        // Enterprise only
        // Postgres - Wrap schema name into double quotes to preserve case sensitivity
        class PostgresDatabaseFixed(conn: JdbcConnection) : PostgresDatabase() {
            init {
                this.connection = conn
            }

            override fun getPriority(): Int { return super.getPriority() + 1 }

            // For PostgreSQL if a schema name has uppercase or lowercase characters only then Liquibase would add it to generated query
            // without double quotes and effectively make them lowercase. This is inconsistent with Corda which wraps schema name for PostgreSQL in double quotes.
            // The overridden method ensures Liquibase wraps schema name into double quotes.
            override fun mustQuoteObjectName(objectName: String, objectType: Class<out DatabaseObject>?): Boolean {
                return if (objectType == Schema::class.java)
                    true
                else
                    super.mustQuoteObjectName(objectName, objectType)
            }
        }

        val liquibaseDbImplementation = DatabaseFactory.getInstance().findCorrectDatabaseImplementation(conn)

        return when (liquibaseDbImplementation) {
            is PostgresDatabase -> PostgresDatabaseFixed(conn) // Enterprise only
            is MSSQLDatabase -> AzureDatabase(conn) // Enterprise only
            else -> liquibaseDbImplementation
        }
    }

    /** For existing database created before verions 4.0 add Liquibase support - creates DATABASECHANGELOG and DATABASECHANGELOGLOCK tables and marks changesets as executed. */
    private fun migrateOlderDatabaseToUseLiquibase(existingCheckpoints: Boolean): Boolean {
        val isFinanceAppWithLiquibase = schemas.any { schema ->
            (schema::class.qualifiedName == "net.corda.finance.schemas.CashSchemaV1"
                    || schema::class.qualifiedName == "net.corda.finance.schemas.CommercialPaperSchemaV1")
                    && schema.migrationResource != null
        }
        val noLiquibaseEntryLogForFinanceApp: (Statement) -> Boolean = {
            it.execute("SELECT COUNT(*) FROM DATABASECHANGELOG WHERE FILENAME IN ('migration/cash.changelog-init.xml','migration/commercial-paper.changelog-init.xml')")
            if (it.resultSet.next())
                it.resultSet.getInt(1) == 0
            else
                true
        }

        val (isExistingDBWithoutLiquibase, isFinanceAppWithLiquibaseNotMigrated, migrationFromV3_2) = dataSource.connection.use {

            val existingDatabase = it.metaData.getTables(null, null, "NODE%", null).next()

            val hasLiquibase = it.metaData.getTables(null, null, "DATABASECHANGELOG%", null).next()

            val isFinanceAppWithLiquibaseNotMigrated = isFinanceAppWithLiquibase // If Finance App is pre v4.0 then no need to migrate it so no need to check.
                    && existingDatabase
                    && (!hasLiquibase // Migrate as other tables.
                    || (hasLiquibase && it.createStatement().use { noLiquibaseEntryLogForFinanceApp(it) })) // If Liquibase is already in the database check if Finance App schema log is missing.

            // Enterprise only: the patch v3.2 baseline differs from v3.0 release
            val migrationFromV3_2 = existingDatabase && !hasLiquibase && it.metaData.getColumns(null, null, "NODE_INFO_HOSTS", "HOST_NAME").next()

            Triple(existingDatabase && !hasLiquibase, isFinanceAppWithLiquibaseNotMigrated, migrationFromV3_2)
        }

        if (isExistingDBWithoutLiquibase && existingCheckpoints)
            throw CheckpointsException()

        // Schema migrations pre release 4.0
        val preV4Baseline = mutableListOf<String>()
        if (isExistingDBWithoutLiquibase) {
            preV4Baseline.addAll(listOf("migration/common.changelog-init.xml",
                    "migration/node-info.changelog-init.xml",
                    "migration/node-info.changelog-v1.xml",
                    "migration/node-info.changelog-v2.xml"))

            // Enterprise only: the migration was already run as part of v3.2
            if (migrationFromV3_2)
                    preV4Baseline.addAll(listOf("migration/node-info.changelog-v3.xml"))

            preV4Baseline.addAll(listOf(
                    "migration/node-core.changelog-init.xml",
                    "migration/node-core.changelog-v3.xml",
                    "migration/node-core.changelog-v4.xml",
                    "migration/node-core.changelog-v5.xml",
                    "migration/node-core.changelog-pkey.xml"))

            // Enterprise only: the migration was already run as part of v3.2
            if (migrationFromV3_2)
                    preV4Baseline.addAll(listOf("migration/node-core.changelog-postgres-blob.xml"))

            preV4Baseline.addAll(listOf(
                    "migration/vault-schema.changelog-init.xml",
                    "migration/vault-schema.changelog-v3.xml",
                    "migration/vault-schema.changelog-v4.xml",
                    "migration/vault-schema.changelog-pkey.xml"))

            if (schemas.any { schema -> schema.migrationResource == "node-notary.changelog-master" })
                preV4Baseline.addAll(listOf("migration/node-notary.changelog-init.xml",
                        "migration/node-notary.changelog-v1.xml"))

            if (schemas.any { schema -> schema.migrationResource == "notary-raft.changelog-master" })
                preV4Baseline.addAll(listOf("migration/notary-raft.changelog-init.xml",
                        "migration/notary-raft.changelog-v1.xml"))

            if (schemas.any { schema -> schema.migrationResource == "notary-bft-smart.changelog-master" })
                preV4Baseline.addAll(listOf("migration/notary-bft-smart.changelog-init.xml",
                        "migration/notary-bft-smart.changelog-v1.xml"))
        }
        if (isFinanceAppWithLiquibaseNotMigrated) {
            preV4Baseline.addAll(listOf("migration/cash.changelog-init.xml",
                    "migration/cash.changelog-v1.xml",
                    "migration/commercial-paper.changelog-init.xml",
                    "migration/commercial-paper.changelog-v1.xml"))
        }

        if (preV4Baseline.isNotEmpty()) {
            val dynamicInclude = "master.changelog.json" // Virtual file name of the changelog that includes all schemas.
            checkResourcesInClassPath(preV4Baseline)
            dataSource.connection.use { connection ->
                val customResourceAccessor = CustomResourceAccessor(dynamicInclude, preV4Baseline, classLoader)
                val liquibase = Liquibase(dynamicInclude, customResourceAccessor, getLiquibaseDatabase(JdbcConnection(connection)))
                liquibase.changeLogSync(Contexts(), LabelExpression())
            }
        }
        return isExistingDBWithoutLiquibase || isFinanceAppWithLiquibaseNotMigrated
    }

    private fun checkResourcesInClassPath(resources: List<String?>) {
        for (resource in resources) {
            if (resource != null && classLoader.getResource(resource) == null) {
                throw DatabaseMigrationException("Could not find Liquibase database migration script $resource. Please ensure the jar file containing it is deployed in the cordapps directory.")
            }
        }
    }
}

open class DatabaseMigrationException(message: String) : IllegalArgumentException(message) {
    override val message: String = super.message!!
}

class MissingMigrationException(@Suppress("MemberVisibilityCanBePrivate") val mappedSchema: MappedSchema) : DatabaseMigrationException(errorMessageFor(mappedSchema)) {
    internal companion object {
        fun errorMessageFor(mappedSchema: MappedSchema): String = "No migration defined for schema: ${mappedSchema.name} v${mappedSchema.version}"
    }
}

class OutstandingDatabaseChangesException(@Suppress("MemberVisibilityCanBePrivate") private val count: Int) : DatabaseMigrationException(errorMessageFor(count)) {
    internal companion object {
        fun errorMessageFor(count: Int): String = "There are $count outstanding database changes that need to be run. Please use the advanced migration tool. See: https://docs.corda.r3.com/database-management.html"
    }
}

class CheckpointsException : DatabaseMigrationException("Attempting to update the database while there are flows in flight. " +
        "This is dangerous because the node might not be able to restore the flows correctly and could consequently fail. " +
        "Updating the database would make reverting to the previous version more difficult. " +
        "Please drain your node first. See: https://docs.corda.net/upgrading-cordapps.html#flow-drains")

class DatabaseIncompatibleException(@Suppress("MemberVisibilityCanBePrivate") private val reason: String) : DatabaseMigrationException(errorMessageFor(reason)) {
    internal companion object {
        fun errorMessageFor(reason: String): String = "Incompatible database schema version detected, please run the node with configuration option database.initialiseSchema=true. Reason: $reason"
    }
}<|MERGE_RESOLUTION|>--- conflicted
+++ resolved
@@ -183,11 +183,7 @@
                 }
 
                 if (unRunChanges.isNotEmpty()) {
-<<<<<<< HEAD
-                    statusLogger?.info("Changesets to run (${unRunChanges.size}):\n${unRunChanges.joinToString("\n")}")
-=======
                     statusLogger?.info("Changesets to run: ${unRunChanges.size} (${unRunChanges.joinToString(limit = 3)})")
->>>>>>> fb736ad9
                 } else {
                     statusLogger?.info("Database is up to date.")
                 }
