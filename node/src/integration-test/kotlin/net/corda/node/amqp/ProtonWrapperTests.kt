/*
 * R3 Proprietary and Confidential
 *
 * Copyright (c) 2018 R3 Limited.  All rights reserved.
 *
 * The intellectual and technical concepts contained herein are proprietary to R3 and its suppliers and are protected by trade secret law.
 *
 * Distribution of this file or any portion thereof via any medium without the express permission of R3 is strictly prohibited.
 */

package net.corda.node.amqp

import com.nhaarman.mockito_kotlin.doReturn
import com.nhaarman.mockito_kotlin.whenever
import io.netty.channel.EventLoopGroup
import io.netty.channel.nio.NioEventLoopGroup
import net.corda.core.identity.CordaX500Name
import net.corda.core.internal.div
import net.corda.core.toFuture
import net.corda.core.utilities.NetworkHostAndPort
import net.corda.node.services.config.*
import net.corda.node.services.messaging.ArtemisMessagingServer
import net.corda.nodeapi.ArtemisTcpTransport.Companion.CIPHER_SUITES
import net.corda.nodeapi.internal.ArtemisMessagingClient
import net.corda.nodeapi.internal.ArtemisMessagingComponent.Companion.P2P_PREFIX
import net.corda.nodeapi.internal.ArtemisMessagingComponent.Companion.PEER_USER
import net.corda.nodeapi.internal.config.SSLConfiguration
import net.corda.nodeapi.internal.createDevKeyStores
import net.corda.nodeapi.internal.crypto.*
import net.corda.nodeapi.internal.protonwrapper.messages.MessageStatus
import net.corda.nodeapi.internal.protonwrapper.netty.AMQPClient
import net.corda.nodeapi.internal.protonwrapper.netty.AMQPServer
import net.corda.testing.core.*
import net.corda.testing.internal.createDevIntermediateCaCertPath
import net.corda.testing.internal.rigorousMock
import org.apache.activemq.artemis.api.core.RoutingType
import org.assertj.core.api.Assertions.assertThatThrownBy
import org.junit.Assert.assertArrayEquals
import org.junit.Rule
import org.junit.Test
import org.junit.rules.TemporaryFolder
import java.security.SecureRandom
import java.security.cert.X509Certificate
import javax.net.ssl.*
import kotlin.concurrent.thread
import kotlin.test.assertEquals
import kotlin.test.assertTrue

class ProtonWrapperTests {
    @Rule
    @JvmField
    val temporaryFolder = TemporaryFolder()

    private val serverPort = freePort()
    private val serverPort2 = freePort()
    private val artemisPort = freePort()

    private abstract class AbstractNodeConfiguration : NodeConfiguration

    @Test
    fun `Simple AMPQ Client to Server`() {
        val amqpServer = createServer(serverPort)
        amqpServer.use {
            amqpServer.start()
            val receiveSubs = amqpServer.onReceive.subscribe {
                assertEquals(BOB_NAME.toString(), it.sourceLegalName)
                assertEquals(P2P_PREFIX + "Test", it.topic)
                assertEquals("Test", String(it.payload))
                it.complete(true)
            }
            val amqpClient = createClient()
            amqpClient.use {
                val serverConnected = amqpServer.onConnection.toFuture()
                val clientConnected = amqpClient.onConnection.toFuture()
                amqpClient.start()
                val serverConnect = serverConnected.get()
                assertEquals(true, serverConnect.connected)
                assertEquals(BOB_NAME, CordaX500Name.build(serverConnect.remoteCert!!.subjectX500Principal))
                val clientConnect = clientConnected.get()
                assertEquals(true, clientConnect.connected)
                assertEquals(ALICE_NAME, CordaX500Name.build(clientConnect.remoteCert!!.subjectX500Principal))
                val msg = amqpClient.createMessage("Test".toByteArray(),
                        P2P_PREFIX + "Test",
                        ALICE_NAME.toString(),
                        emptyMap())
                amqpClient.write(msg)
                assertEquals(MessageStatus.Acknowledged, msg.onComplete.get())
                receiveSubs.unsubscribe()
            }
        }
    }

    @Test
    fun `AMPQ Client fails to connect when crl soft fail check is disabled`() {
        val amqpServer = createServer(serverPort, CordaX500Name("Rogue 1", "London", "GB"), false)
        amqpServer.use {
            amqpServer.start()
            val amqpClient = createClient()
            amqpClient.use {
                val clientConnected = amqpClient.onConnection.toFuture()
                amqpClient.start()
                val clientConnect = clientConnected.get()
                assertEquals(false, clientConnect.connected)
            }
        }
    }

    @Test
    fun `AMPQ Client refuses to connect to unexpected server`() {
        val amqpServer = createServer(serverPort, CordaX500Name("Rogue 1", "London", "GB"))
        amqpServer.use {
            amqpServer.start()
            val amqpClient = createClient()
            amqpClient.use {
                val clientConnected = amqpClient.onConnection.toFuture()
                amqpClient.start()
                val clientConnect = clientConnected.get()
                assertEquals(false, clientConnect.connected)
            }
        }
    }

    private fun SSLConfiguration.createTrustStore(rootCert: X509Certificate) {
        val trustStore = loadOrCreateKeyStore(trustStoreFile, trustStorePassword)
        trustStore.addOrReplaceCertificate(X509Utilities.CORDA_ROOT_CA, rootCert)
        trustStore.save(trustStoreFile, trustStorePassword)
    }


    @Test
    fun `Test AMQP Client with invalid root certificate`() {
        val sslConfig = object : SSLConfiguration {
            override val certificatesDirectory = temporaryFolder.root.toPath()
            override val keyStorePassword = "serverstorepass"
            override val trustStorePassword = "trustpass"
            override val crlCheckSoftFail: Boolean = true
        }

        val (rootCa, intermediateCa) = createDevIntermediateCaCertPath()

        // Generate server cert and private key and populate another keystore suitable for SSL
        sslConfig.createDevKeyStores(ALICE_NAME, rootCa.certificate, intermediateCa)
        sslConfig.createTrustStore(rootCa.certificate)

        val keyStore = loadKeyStore(sslConfig.sslKeystore, sslConfig.keyStorePassword)
        val trustStore = loadKeyStore(sslConfig.trustStoreFile, sslConfig.trustStorePassword)

        val context = SSLContext.getInstance("TLS")
        val keyManagerFactory = KeyManagerFactory.getInstance(KeyManagerFactory.getDefaultAlgorithm())
        keyManagerFactory.init(keyStore, sslConfig.keyStorePassword.toCharArray())
        val keyManagers = keyManagerFactory.keyManagers
        val trustMgrFactory = TrustManagerFactory.getInstance(TrustManagerFactory.getDefaultAlgorithm())
        trustMgrFactory.init(trustStore)
        val trustManagers = trustMgrFactory.trustManagers
        context.init(keyManagers, trustManagers, SecureRandom())

        val serverSocketFactory = context.serverSocketFactory

        val serverSocket = serverSocketFactory.createServerSocket(serverPort) as SSLServerSocket
        val serverParams = SSLParameters(CIPHER_SUITES.toTypedArray(),
                arrayOf("TLSv1.2"))
        serverParams.wantClientAuth = true
        serverParams.needClientAuth = true
        serverParams.endpointIdentificationAlgorithm = null // Reconfirm default no server name indication, use our own validator.
        serverSocket.sslParameters = serverParams
        serverSocket.useClientMode = false

        val lock = Object()
        var done = false
        var handshakeError = false

        val serverThread = thread {
            try {
                val sslServerSocket = serverSocket.accept() as SSLSocket
                sslServerSocket.addHandshakeCompletedListener {
                    done = true
                }
                sslServerSocket.startHandshake()
                synchronized(lock) {
                    while (!done) {
                        lock.wait(1000)
                    }
                }
                sslServerSocket.close()
            } catch (ex: SSLHandshakeException) {
                handshakeError = true
            }
        }

        val amqpClient = createClient()
        amqpClient.use {
            val clientConnected = amqpClient.onConnection.toFuture()
            amqpClient.start()
            val clientConnect = clientConnected.get()
            assertEquals(false, clientConnect.connected)
            synchronized(lock) {
                done = true
                lock.notifyAll()
            }
        }
        serverThread.join(1000)
        assertTrue(handshakeError)
        serverSocket.close()
        assertTrue(done)
    }


    @Test
    fun `Client Failover for multiple IP`() {
        val amqpServer = createServer(serverPort)
        val amqpServer2 = createServer(serverPort2)
        val amqpClient = createClient()
        try {
            val serverConnected = amqpServer.onConnection.toFuture()
            val serverConnected2 = amqpServer2.onConnection.toFuture()
            val clientConnected = amqpClient.onConnection.toBlocking().iterator
            amqpServer.start()
            amqpClient.start()
            val serverConn1 = serverConnected.get()
            assertEquals(true, serverConn1.connected)
            assertEquals(BOB_NAME, CordaX500Name.build(serverConn1.remoteCert!!.subjectX500Principal))
            val connState1 = clientConnected.next()
            assertEquals(true, connState1.connected)
            assertEquals(ALICE_NAME, CordaX500Name.build(connState1.remoteCert!!.subjectX500Principal))
            assertEquals(serverPort, connState1.remoteAddress.port)

            // Fail over
            amqpServer2.start()
            amqpServer.stop()
            val connState2 = clientConnected.next()
            assertEquals(false, connState2.connected)
            assertEquals(serverPort, connState2.remoteAddress.port)
            val serverConn2 = serverConnected2.get()
            assertEquals(true, serverConn2.connected)
            assertEquals(BOB_NAME, CordaX500Name.build(serverConn2.remoteCert!!.subjectX500Principal))
            val connState3 = clientConnected.next()
            assertEquals(true, connState3.connected)
            assertEquals(ALICE_NAME, CordaX500Name.build(connState3.remoteCert!!.subjectX500Principal))
            assertEquals(serverPort2, connState3.remoteAddress.port)

            // Fail back
            amqpServer.start()
            amqpServer2.stop()
            val connState4 = clientConnected.next()
            assertEquals(false, connState4.connected)
            assertEquals(serverPort2, connState4.remoteAddress.port)
            val serverConn3 = serverConnected.get()
            assertEquals(true, serverConn3.connected)
            assertEquals(BOB_NAME, CordaX500Name.build(serverConn3.remoteCert!!.subjectX500Principal))
            val connState5 = clientConnected.next()
            assertEquals(true, connState5.connected)
            assertEquals(ALICE_NAME, CordaX500Name.build(connState5.remoteCert!!.subjectX500Principal))
            assertEquals(serverPort, connState5.remoteAddress.port)
        } finally {
            amqpClient.close()
            amqpServer.close()
            amqpServer2.close()
        }
    }

    @Test
    fun `Send a message from AMQP to Artemis inbox`() {
        val (server, artemisClient) = createArtemisServerAndClient()
        val amqpClient = createClient()
        val clientConnected = amqpClient.onConnection.toFuture()
        amqpClient.start()
        assertEquals(true, clientConnected.get().connected)
        assertEquals(CHARLIE_NAME, CordaX500Name.build(clientConnected.get().remoteCert!!.subjectX500Principal))
        val artemis = artemisClient.started!!
        val sendAddress = P2P_PREFIX + "Test"
        artemis.session.createQueue(sendAddress, RoutingType.ANYCAST, "queue", true)
        val consumer = artemis.session.createConsumer("queue")
        val testData = "Test".toByteArray()
        val testProperty = mutableMapOf<String, Any?>()
        testProperty["TestProp"] = "1"
        val message = amqpClient.createMessage(testData, sendAddress, CHARLIE_NAME.toString(), testProperty)
        amqpClient.write(message)
        assertEquals(MessageStatus.Acknowledged, message.onComplete.get())
        val received = consumer.receive()
        assertEquals("1", received.getStringProperty("TestProp"))
        assertArrayEquals(testData, ByteArray(received.bodySize).apply { received.bodyBuffer.readBytes(this) })
        amqpClient.stop()
        artemisClient.stop()
        server.stop()
    }

    @Test
    fun `Send a message larger then maxMessageSize from AMQP to Artemis inbox`() {
        val maxMessageSize = 100_000
        val (server, artemisClient) = createArtemisServerAndClient(maxMessageSize)
        val amqpClient = createClient(maxMessageSize)
        val clientConnected = amqpClient.onConnection.toFuture()
        amqpClient.start()
        assertEquals(true, clientConnected.get().connected)
        assertEquals(CHARLIE_NAME, CordaX500Name.build(clientConnected.get().remoteCert!!.subjectX500Principal))
        val artemis = artemisClient.started!!
        val sendAddress = P2P_PREFIX + "Test"
        artemis.session.createQueue(sendAddress, RoutingType.ANYCAST, "queue", true)
        val consumer = artemis.session.createConsumer("queue")

        val testProperty = mutableMapOf<String, Any?>()
        testProperty["TestProp"] = "1"

        // Send normal message.
        val testData = ByteArray(maxMessageSize)
        val message = amqpClient.createMessage(testData, sendAddress, CHARLIE_NAME.toString(), testProperty)
        amqpClient.write(message)
        assertEquals(MessageStatus.Acknowledged, message.onComplete.get())
        val received = consumer.receive()
        assertEquals("1", received.getStringProperty("TestProp"))
        assertArrayEquals(testData, ByteArray(received.bodySize).apply { received.bodyBuffer.readBytes(this) })

        // Send message larger then max message size.
        val largeData = ByteArray(maxMessageSize + 1)
        // Create message will fail.
        assertThatThrownBy {
            amqpClient.createMessage(largeData, sendAddress, CHARLIE_NAME.toString(), testProperty)
        }.hasMessageContaining("Message exceeds maxMessageSize network parameter")

        // Send normal message again to confirm the large message didn't reach the server and client is not killed by the message.
        val message2 = amqpClient.createMessage(testData, sendAddress, CHARLIE_NAME.toString(), testProperty)
        amqpClient.write(message2)
        assertEquals(MessageStatus.Acknowledged, message2.onComplete.get())
        val received2 = consumer.receive()
        assertEquals("1", received2.getStringProperty("TestProp"))
        assertArrayEquals(testData, ByteArray(received2.bodySize).apply { received2.bodyBuffer.readBytes(this) })

        amqpClient.stop()
        artemisClient.stop()
        server.stop()
    }

    @Test
    fun `shared AMQPClient threadpool tests`() {
        val amqpServer = createServer(serverPort)
        amqpServer.use {
            val connectionEvents = amqpServer.onConnection.toBlocking().iterator
            amqpServer.start()
            val sharedThreads = NioEventLoopGroup()
            val amqpClient1 = createSharedThreadsClient(sharedThreads, 0)
            val amqpClient2 = createSharedThreadsClient(sharedThreads, 1)
            amqpClient1.start()
            val connection1 = connectionEvents.next()
            assertEquals(true, connection1.connected)
            val connection1ID = CordaX500Name.build(connection1.remoteCert!!.subjectX500Principal)
            assertEquals("client 0", connection1ID.organisationUnit)
            val source1 = connection1.remoteAddress
            amqpClient2.start()
            val connection2 = connectionEvents.next()
            assertEquals(true, connection2.connected)
            val connection2ID = CordaX500Name.build(connection2.remoteCert!!.subjectX500Principal)
            assertEquals("client 1", connection2ID.organisationUnit)
            val source2 = connection2.remoteAddress
            // Stopping one shouldn't disconnect the other
            amqpClient1.stop()
            val connection3 = connectionEvents.next()
            assertEquals(false, connection3.connected)
            assertEquals(source1, connection3.remoteAddress)
            assertEquals(false, amqpClient1.connected)
            assertEquals(true, amqpClient2.connected)
            // Now shutdown both
            amqpClient2.stop()
            val connection4 = connectionEvents.next()
            assertEquals(false, connection4.connected)
            assertEquals(source2, connection4.remoteAddress)
            assertEquals(false, amqpClient1.connected)
            assertEquals(false, amqpClient2.connected)
            // Now restarting one should work
            amqpClient1.start()
            val connection5 = connectionEvents.next()
            assertEquals(true, connection5.connected)
            val connection5ID = CordaX500Name.build(connection5.remoteCert!!.subjectX500Principal)
            assertEquals("client 0", connection5ID.organisationUnit)
            assertEquals(true, amqpClient1.connected)
            assertEquals(false, amqpClient2.connected)
            // Cleanup
            amqpClient1.stop()
            sharedThreads.shutdownGracefully()
            sharedThreads.terminationFuture().sync()
        }
    }

    private fun createArtemisServerAndClient(maxMessageSize: Int = MAX_MESSAGE_SIZE): Pair<ArtemisMessagingServer, ArtemisMessagingClient> {
        val artemisConfig = rigorousMock<AbstractNodeConfiguration>().also {
            doReturn(temporaryFolder.root.toPath() / "artemis").whenever(it).baseDirectory
            doReturn(CHARLIE_NAME).whenever(it).myLegalName
            doReturn("trustpass").whenever(it).trustStorePassword
            doReturn("cordacadevpass").whenever(it).keyStorePassword
            doReturn(NetworkHostAndPort("0.0.0.0", artemisPort)).whenever(it).p2pAddress
            doReturn(null).whenever(it).jmxMonitoringHttpPort
            doReturn(emptyList<CertChainPolicyConfig>()).whenever(it).certificateChainCheckPolicies
            doReturn(EnterpriseConfiguration(MutualExclusionConfiguration(false, "", 20000, 40000))).whenever(it).enterpriseConfiguration
            doReturn(true).whenever(it).crlCheckSoftFail
        }
        artemisConfig.configureWithDevSSLCertificate()

        val server = ArtemisMessagingServer(artemisConfig, NetworkHostAndPort("0.0.0.0", artemisPort), maxMessageSize)
        val client = ArtemisMessagingClient(artemisConfig, NetworkHostAndPort("localhost", artemisPort), maxMessageSize)
        server.start()
        client.start()
        return Pair(server, client)
    }

    private fun createClient(maxMessageSize: Int = MAX_MESSAGE_SIZE): AMQPClient {
        val clientConfig = rigorousMock<AbstractNodeConfiguration>().also {
            doReturn(temporaryFolder.root.toPath() / "client").whenever(it).baseDirectory
            doReturn(BOB_NAME).whenever(it).myLegalName
            doReturn("trustpass").whenever(it).trustStorePassword
            doReturn("cordacadevpass").whenever(it).keyStorePassword
            doReturn(true).whenever(it).crlCheckSoftFail
        }
        clientConfig.configureWithDevSSLCertificate()

        val clientTruststore = clientConfig.loadTrustStore().internal
        val clientKeystore = clientConfig.loadSslKeyStore().internal
        return AMQPClient(
                listOf(NetworkHostAndPort("localhost", serverPort),
                        NetworkHostAndPort("localhost", serverPort2),
                        NetworkHostAndPort("localhost", artemisPort)),
                setOf(ALICE_NAME, CHARLIE_NAME),
                PEER_USER,
                PEER_USER,
                clientKeystore,
                clientConfig.keyStorePassword,
                clientTruststore,
                true,
                maxMessageSize = maxMessageSize)
    }

    private fun createSharedThreadsClient(sharedEventGroup: EventLoopGroup, id: Int, maxMessageSize: Int = MAX_MESSAGE_SIZE): AMQPClient {
        val clientConfig = rigorousMock<AbstractNodeConfiguration>().also {
            doReturn(temporaryFolder.root.toPath() / "client_%$id").whenever(it).baseDirectory
            doReturn(CordaX500Name(null, "client $id", "Corda", "London", null, "GB")).whenever(it).myLegalName
            doReturn("trustpass").whenever(it).trustStorePassword
            doReturn("cordacadevpass").whenever(it).keyStorePassword
            doReturn(true).whenever(it).crlCheckSoftFail
        }
        clientConfig.configureWithDevSSLCertificate()

        val clientTruststore = clientConfig.loadTrustStore().internal
        val clientKeystore = clientConfig.loadSslKeyStore().internal
        return AMQPClient(
                listOf(NetworkHostAndPort("localhost", serverPort)),
                setOf(ALICE_NAME),
                PEER_USER,
                PEER_USER,
                clientKeystore,
                clientConfig.keyStorePassword,
                clientTruststore,
                true,
                sharedThreadPool = sharedEventGroup,
                maxMessageSize = maxMessageSize)
    }

<<<<<<< HEAD
    private fun createServer(port: Int, name: CordaX500Name = ALICE_NAME, crlCheckSoftFail: Boolean = true): AMQPServer {
=======
    private fun createServer(port: Int, name: CordaX500Name = ALICE_NAME, maxMessageSize: Int = MAX_MESSAGE_SIZE): AMQPServer {
>>>>>>> bbc80429
        val serverConfig = rigorousMock<AbstractNodeConfiguration>().also {
            doReturn(temporaryFolder.root.toPath() / "server").whenever(it).baseDirectory
            doReturn(name).whenever(it).myLegalName
            doReturn("trustpass").whenever(it).trustStorePassword
            doReturn("cordacadevpass").whenever(it).keyStorePassword
            doReturn(crlCheckSoftFail).whenever(it).crlCheckSoftFail
        }
        serverConfig.configureWithDevSSLCertificate()

        val serverTruststore = serverConfig.loadTrustStore().internal
        val serverKeystore = serverConfig.loadSslKeyStore().internal
        return AMQPServer(
                "0.0.0.0",
                port,
                PEER_USER,
                PEER_USER,
                serverKeystore,
                serverConfig.keyStorePassword,
                serverTruststore,
                crlCheckSoftFail = true,
                maxMessageSize = maxMessageSize)
    }
}<|MERGE_RESOLUTION|>--- conflicted
+++ resolved
@@ -92,7 +92,8 @@
 
     @Test
     fun `AMPQ Client fails to connect when crl soft fail check is disabled`() {
-        val amqpServer = createServer(serverPort, CordaX500Name("Rogue 1", "London", "GB"), false)
+        val amqpServer = createServer(serverPort, CordaX500Name("Rogue 1", "London", "GB"),
+                maxMessageSize = MAX_MESSAGE_SIZE, crlCheckSoftFail = false)
         amqpServer.use {
             amqpServer.start()
             val amqpClient = createClient()
@@ -452,11 +453,10 @@
                 maxMessageSize = maxMessageSize)
     }
 
-<<<<<<< HEAD
-    private fun createServer(port: Int, name: CordaX500Name = ALICE_NAME, crlCheckSoftFail: Boolean = true): AMQPServer {
-=======
-    private fun createServer(port: Int, name: CordaX500Name = ALICE_NAME, maxMessageSize: Int = MAX_MESSAGE_SIZE): AMQPServer {
->>>>>>> bbc80429
+
+    private fun createServer(port: Int, name: CordaX500Name = ALICE_NAME,  maxMessageSize: Int = MAX_MESSAGE_SIZE,
+                             crlCheckSoftFail: Boolean = true
+    ): AMQPServer {
         val serverConfig = rigorousMock<AbstractNodeConfiguration>().also {
             doReturn(temporaryFolder.root.toPath() / "server").whenever(it).baseDirectory
             doReturn(name).whenever(it).myLegalName
