--- conflicted
+++ resolved
@@ -11,12 +11,8 @@
 package net.corda.node.modes.draining
 
 import co.paralleluniverse.fibers.Suspendable
-import net.corda.core.flows.FlowLogic
-import net.corda.core.flows.FlowSession
-import net.corda.core.flows.InitiatedBy
-import net.corda.core.flows.InitiatingFlow
-import net.corda.core.flows.StartableByRPC
 import net.corda.client.rpc.internal.drainAndShutdown
+import net.corda.core.flows.*
 import net.corda.core.identity.Party
 import net.corda.core.internal.concurrent.map
 import net.corda.core.messaging.startFlow
@@ -24,13 +20,9 @@
 import net.corda.core.utilities.loggerFor
 import net.corda.core.utilities.unwrap
 import net.corda.node.services.Permissions
-<<<<<<< HEAD
-import net.corda.testing.core.*
-=======
 import net.corda.testing.core.ALICE_NAME
 import net.corda.testing.core.BOB_NAME
 import net.corda.testing.core.singleIdentity
->>>>>>> 4269e4a0
 import net.corda.testing.driver.DriverParameters
 import net.corda.testing.driver.PortAllocation
 import net.corda.testing.driver.driver
@@ -79,16 +71,10 @@
     @Test
     fun `flows draining mode suspends consumption of initial session messages`() {
 
-<<<<<<< HEAD
-        driver(DriverParameters(isDebug = true, startNodesInProcess = true, portAllocation = portAllocation)) {
-            val initiatedNode = startNode(providedName = ALICE_NAME).getOrThrow()
-            val initiating = startNode(rpcUsers = users, providedName = BOB_NAME).getOrThrow().rpc
-=======
         driver(DriverParameters(isDebug = true, startNodesInProcess = false, portAllocation = portAllocation)) {
 
             val initiatedNode = startNode(providedName = ALICE_NAME).getOrThrow()
             val initiating = startNode(providedName = BOB_NAME, rpcUsers = users).getOrThrow().rpc
->>>>>>> 4269e4a0
             val counterParty = initiatedNode.nodeInfo.singleIdentity()
             val initiated = initiatedNode.rpc
 
