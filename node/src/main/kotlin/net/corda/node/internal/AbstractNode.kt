package net.corda.node.internal

import com.codahale.metrics.MetricRegistry
import com.google.common.collect.MutableClassToInstanceMap
import com.google.common.util.concurrent.MoreExecutors
import com.zaxxer.hikari.pool.HikariPool
import net.corda.confidential.SwapIdentitiesFlow
import net.corda.confidential.SwapIdentitiesHandler
import net.corda.core.CordaException
import net.corda.core.concurrent.CordaFuture
import net.corda.core.context.InvocationContext
import net.corda.core.crypto.isCRLDistributionPointBlacklisted
import net.corda.core.crypto.newSecureRandom
import net.corda.core.crypto.sign
import net.corda.core.flows.*
import net.corda.core.identity.AbstractParty
import net.corda.core.identity.CordaX500Name
import net.corda.core.identity.Party
import net.corda.core.identity.PartyAndCertificate
import net.corda.core.internal.FlowStateMachine
import net.corda.core.internal.VisibleForTesting
import net.corda.core.internal.concurrent.map
import net.corda.core.internal.concurrent.openFuture
import net.corda.core.internal.notary.NotaryService
import net.corda.core.internal.uncheckedCast
import net.corda.core.messaging.*
import net.corda.core.node.*
import net.corda.core.node.services.*
import net.corda.core.schemas.MappedSchema
import net.corda.core.serialization.SerializationWhitelist
import net.corda.core.serialization.SerializeAsToken
import net.corda.core.serialization.SingletonSerializeAsToken
import net.corda.core.utilities.*
import net.corda.node.CordaClock
import net.corda.node.VersionInfo
import net.corda.node.cordapp.CordappLoader
import net.corda.node.internal.classloading.requireAnnotation
import net.corda.node.internal.cordapp.CordappConfigFileProvider
import net.corda.node.internal.cordapp.CordappProviderImpl
import net.corda.node.internal.cordapp.CordappProviderInternal
import net.corda.node.internal.rpc.proxies.AuthenticatedRpcOpsProxy
import net.corda.node.internal.rpc.proxies.ExceptionMaskingRpcOpsProxy
import net.corda.node.internal.rpc.proxies.ExceptionSerialisingRpcOpsProxy
import net.corda.node.services.ContractUpgradeHandler
import net.corda.node.services.FinalityHandler
import net.corda.node.services.NotaryChangeHandler
import net.corda.node.services.api.*
import net.corda.node.services.config.*
import net.corda.node.services.config.rpc.NodeRpcOptions
import net.corda.node.services.config.shell.toShellConfig
import net.corda.node.services.events.NodeSchedulerService
import net.corda.node.services.events.ScheduledActivityObserver
import net.corda.node.services.identity.PersistentIdentityService
import net.corda.node.services.keys.KeyManagementServiceInternal
import net.corda.node.services.keys.PersistentKeyManagementService
import net.corda.node.services.messaging.DeduplicationHandler
import net.corda.node.services.messaging.MessagingService
import net.corda.node.services.network.NetworkMapClient
import net.corda.node.services.network.NetworkMapUpdater
import net.corda.node.services.network.NodeInfoWatcher
import net.corda.node.services.network.PersistentNetworkMapCache
import net.corda.node.services.persistence.*
import net.corda.node.services.schema.NodeSchemaService
import net.corda.node.services.statemachine.*
import net.corda.node.services.transactions.*
import net.corda.node.services.upgrade.ContractUpgradeServiceImpl
import net.corda.node.services.vault.NodeVaultService
import net.corda.node.utilities.AffinityExecutor
import net.corda.node.utilities.JVMAgentRegistry
import net.corda.node.utilities.NamedThreadFactory
import net.corda.node.utilities.NodeBuildProperties
import net.corda.nodeapi.internal.DevIdentityGenerator
import net.corda.nodeapi.internal.NodeInfoAndSigned
import net.corda.nodeapi.internal.SignedNodeInfo
import net.corda.nodeapi.internal.config.CertificateStore
import net.corda.nodeapi.internal.crypto.X509Utilities
import net.corda.nodeapi.internal.crypto.X509Utilities.CORDA_CLIENT_CA
import net.corda.nodeapi.internal.crypto.X509Utilities.CORDA_CLIENT_TLS
import net.corda.nodeapi.internal.crypto.X509Utilities.CORDA_ROOT_CA
import net.corda.nodeapi.internal.crypto.X509Utilities.DISTRIBUTED_NOTARY_ALIAS_PREFIX
import net.corda.nodeapi.internal.crypto.X509Utilities.NODE_IDENTITY_ALIAS_PREFIX
import net.corda.nodeapi.internal.persistence.*
import net.corda.nodeapi.internal.storeLegalIdentity
import net.corda.tools.shell.InteractiveShell
import org.apache.activemq.artemis.utils.ReusableLatch
import org.hibernate.type.descriptor.java.JavaTypeDescriptorRegistry
import org.slf4j.Logger
import rx.Observable
import rx.Scheduler
import java.io.IOException
import java.lang.management.ManagementFactory
import java.lang.reflect.InvocationTargetException
import java.nio.file.Paths
import java.security.KeyPair
import java.security.KeyStoreException
import java.security.PublicKey
import java.security.cert.X509Certificate
import java.sql.Connection
import java.sql.DriverManager
import java.time.Clock
import java.time.Duration
import java.time.format.DateTimeParseException
import java.util.*
import java.util.concurrent.ConcurrentHashMap
import java.util.concurrent.ExecutorService
import java.util.concurrent.Executors
import java.util.concurrent.TimeUnit.MINUTES
import java.util.concurrent.TimeUnit.SECONDS
import kotlin.collections.set
import kotlin.reflect.KClass
import net.corda.core.crypto.generateKeyPair as cryptoGenerateKeyPair

/**
 * A base node implementation that can be customised either for production (with real implementations that do real
 * I/O), or a mock implementation suitable for unit test environments.
 *
 * Marked as SingletonSerializeAsToken to prevent the invisible reference to AbstractNode in the ServiceHub accidentally
 * sweeping up the Node into the Kryo checkpoint serialization via any flows holding a reference to ServiceHub.
 */
// TODO Log warning if this node is a notary but not one of the ones specified in the network parameters, both for core and custom
abstract class AbstractNode<S>(val configuration: NodeConfiguration,
                               val platformClock: CordaClock,
                               protected val versionInfo: VersionInfo,
                               protected val cordappLoader: CordappLoader,
                               protected val serverThread: AffinityExecutor.ServiceAffinityExecutor,
                               protected val busyNodeLatch: ReusableLatch = ReusableLatch()) : SingletonSerializeAsToken() {

    protected abstract val log: Logger

    @Suppress("LeakingThis")
    private var tokenizableServices: MutableList<Any>? = mutableListOf(platformClock, this)
    protected val runOnStop = ArrayList<() -> Any?>()

    init {
        (serverThread as? ExecutorService)?.let {
            runOnStop += {
                // We wait here, even though any in-flight messages should have been drained away because the
                // server thread can potentially have other non-messaging tasks scheduled onto it. The timeout value is
                // arbitrary and might be inappropriate.
                MoreExecutors.shutdownAndAwaitTermination(it, 50, SECONDS)
            }
        }
    }

    val schemaService = NodeSchemaService(cordappLoader.cordappSchemas, configuration.notary != null).tokenize()
    val identityService = PersistentIdentityService().tokenize()
    val database: CordaPersistence = createCordaPersistence(
            configuration.database,
            identityService::wellKnownPartyFromX500Name,
            identityService::wellKnownPartyFromAnonymous,
            schemaService
    )
    init {
        // TODO Break cyclic dependency
        identityService.database = database
    }
    val networkMapCache = PersistentNetworkMapCache(database, identityService).tokenize()
    val checkpointStorage = DBCheckpointStorage()
    @Suppress("LeakingThis")
    val transactionStorage = makeTransactionStorage(configuration.transactionCacheSizeBytes).tokenize()
    val networkMapClient: NetworkMapClient? = configuration.networkServices?.let { NetworkMapClient(it.networkMapURL, versionInfo) }
    val metricRegistry = MetricRegistry()
    val attachments = NodeAttachmentService(metricRegistry, database, configuration.attachmentContentCacheSizeBytes, configuration.attachmentCacheBound).tokenize()
    val cordappProvider = CordappProviderImpl(cordappLoader, CordappConfigFileProvider(), attachments).tokenize()
    @Suppress("LeakingThis")
    val keyManagementService = makeKeyManagementService(identityService).tokenize()
    val servicesForResolution = ServicesForResolutionImpl(identityService, attachments, cordappProvider, transactionStorage)
    @Suppress("LeakingThis")
    val vaultService = makeVaultService(keyManagementService, servicesForResolution, database).tokenize()
    val nodeProperties = NodePropertiesPersistentStore(StubbedNodeUniqueIdProvider::value, database)
    val flowLogicRefFactory = FlowLogicRefFactoryImpl(cordappLoader.appClassLoader)
    val monitoringService = MonitoringService(metricRegistry).tokenize()
    val networkMapUpdater = NetworkMapUpdater(
            networkMapCache,
            NodeInfoWatcher(
                    configuration.baseDirectory,
                    @Suppress("LeakingThis")
                    rxIoScheduler,
                    Duration.ofMillis(configuration.additionalNodeInfoPollingFrequencyMsec)
            ),
            networkMapClient,
            configuration.baseDirectory,
            configuration.extraNetworkMapKeys
    ).closeOnStop()
    @Suppress("LeakingThis")
    val transactionVerifierService = InMemoryTransactionVerifierService(transactionVerifierWorkerCount).tokenize()
    val contractUpgradeService = ContractUpgradeServiceImpl().tokenize()
    val auditService = DummyAuditService().tokenize()
    @Suppress("LeakingThis")
    protected val network: MessagingService = makeMessagingService().tokenize()
    val services = ServiceHubInternalImpl().tokenize()
    @Suppress("LeakingThis")
    val smm = makeStateMachineManager()
    val flowStarter = FlowStarterImpl(smm, flowLogicRefFactory)
    private val schedulerService = NodeSchedulerService(
            platformClock,
            database,
            flowStarter,
            servicesForResolution,
            flowLogicRefFactory,
            nodeProperties,
            configuration.drainingModePollPeriod,
            unfinishedSchedules = busyNodeLatch
    ).tokenize().closeOnStop()

    private val cordappServices = MutableClassToInstanceMap.create<SerializeAsToken>()
    private val flowFactories = ConcurrentHashMap<Class<out FlowLogic<*>>, InitiatedFlowFactory<*>>()
    private val shutdownExecutor = Executors.newSingleThreadExecutor()

    protected abstract val transactionVerifierWorkerCount: Int
    /**
     * Should be [rx.schedulers.Schedulers.io] for production,
     * or [rx.internal.schedulers.CachedThreadScheduler] (with shutdown registered with [runOnStop]) for shared-JVM testing.
     */
    protected abstract val rxIoScheduler: Scheduler

    /**
     * Completes once the node has successfully registered with the network map service
     * or has loaded network map data from local database.
     */
    val nodeReadyFuture: CordaFuture<Unit> get() = networkMapCache.nodeReady.map { Unit }

    open val serializationWhitelists: List<SerializationWhitelist> by lazy {
        cordappLoader.cordapps.flatMap { it.serializationWhitelists }
    }

    /** Set to non-null once [start] has been successfully called. */
    open val started: S? get() = _started
    @Volatile
    private var _started: S? = null

    private fun <T : Any> T.tokenize(): T {
        tokenizableServices?.add(this) ?: throw IllegalStateException("The tokenisable services list has already been finalised")
        return this
    }

    protected fun <T : AutoCloseable> T.closeOnStop(): T {
        runOnStop += this::close
        return this
    }

    /** The implementation of the [CordaRPCOps] interface used by this node. */
    open fun makeRPCOps(): CordaRPCOps {
        val ops: CordaRPCOps = CordaRPCOpsImpl(services, smm, flowStarter) { shutdownExecutor.submit { stop() } }
        val proxies = mutableListOf<(CordaRPCOps) -> CordaRPCOps>()
        // Mind that order is relevant here.
        proxies += ::AuthenticatedRpcOpsProxy
        if (!configuration.devMode) {
            proxies += { it -> ExceptionMaskingRpcOpsProxy(it, true) }
        }
        proxies += { it -> ExceptionSerialisingRpcOpsProxy(it, configuration.devMode) }
        return proxies.fold(ops) { delegate, decorate -> decorate(delegate) }
    }

    private fun initKeyStores(): X509Certificate {
        if (configuration.devMode) {
            configuration.configureWithDevSSLCertificate()
        }
        return validateKeyStores()
    }

    open fun generateAndSaveNodeInfo(): NodeInfo {
        check(started == null) { "Node has already been started" }
        log.info("Generating nodeInfo ...")
        val trustRoot = initKeyStores()
        val (identity, identityKeyPair) = obtainIdentity(notaryConfig = null)
        startDatabase()
        val nodeCa = configuration.signingCertificateStore.get()[CORDA_CLIENT_CA]
        identityService.start(trustRoot, listOf(identity.certificate, nodeCa))
        return database.use {
            it.transaction {
                val (_, nodeInfoAndSigned) = updateNodeInfo(identity, identityKeyPair, publish = false)
                nodeInfoAndSigned.nodeInfo
            }
        }
    }

    fun clearNetworkMapCache() {
        Node.printBasicNodeInfo("Clearing network map cache entries")
        log.info("Starting clearing of network map cache entries...")
        startDatabase()
        database.use {
            networkMapCache.clearNetworkMapCache()
        }
    }

    open fun start(): S {
        check(started == null) { "Node has already been started" }

        if (configuration.devMode) {
            System.setProperty("co.paralleluniverse.fibers.verifyInstrumentation", "true")
        }
        log.info("Node starting up ...")

        val trustRoot = initKeyStores()
        val nodeCa = configuration.signingCertificateStore.get()[CORDA_CLIENT_CA]
        initialiseJVMAgents()

        schemaService.mappedSchemasWarnings().forEach {
            val warning = it.toWarning()
            log.warn(warning)
            Node.printWarning(warning)
        }

        installCoreFlows()
        registerCordappFlows()
        services.rpcFlows += cordappLoader.cordapps.flatMap { it.rpcFlows }
        val rpcOps = makeRPCOps()
        startShell()
        networkMapClient?.start(trustRoot)

        val (netParams, signedNetParams) = NetworkParametersReader(trustRoot, networkMapClient, configuration.baseDirectory).read()
        log.info("Loaded network parameters: $netParams")
        check(netParams.minimumPlatformVersion <= versionInfo.platformVersion) {
            "Node's platform version is lower than network's required minimumPlatformVersion"
        }
        servicesForResolution.start(netParams)
        networkMapCache.start(netParams.notaries)

        startDatabase(metricRegistry)
        val (identity, identityKeyPair) = obtainIdentity(notaryConfig = null)
        identityService.start(trustRoot, listOf(identity.certificate, nodeCa))

        val mutualExclusionConfiguration = configuration.enterpriseConfiguration.mutualExclusionConfiguration
        if (mutualExclusionConfiguration.on) {
            // Ensure uniqueness in case nodes are hosted on the same machine.
            val extendedMachineName = "${configuration.baseDirectory}/${mutualExclusionConfiguration.machineName}"
            try {
                RunOnceService(database, extendedMachineName,
                        ManagementFactory.getRuntimeMXBean().name.split("@")[0],
                        mutualExclusionConfiguration.updateInterval, mutualExclusionConfiguration.waitInterval).start()
            } catch (exception: RunOnceService.RunOnceServiceWaitIntervalSleepException) {
                log.info("Will sleep for $mutualExclusionConfiguration.waitInterval seconds till lease expires then shutting down this process.")
                Thread.sleep(mutualExclusionConfiguration.waitInterval)
                System.exit(1)
            }
        }

        val (keyPairs, nodeInfoAndSigned, myNotaryIdentity) = database.transaction {
            updateNodeInfo(identity, identityKeyPair, publish = true)
        }

        val (nodeInfo, signedNodeInfo) = nodeInfoAndSigned
        identityService.ourNames = nodeInfo.legalIdentities.map { it.name }.toSet()
        services.start(nodeInfo, netParams)
        networkMapUpdater.start(trustRoot, signedNetParams.raw.hash, signedNodeInfo.raw.hash)
        startMessagingService(rpcOps, nodeInfo, myNotaryIdentity, netParams)

        // Do all of this in a database transaction so anything that might need a connection has one.
        return database.transaction {
            identityService.loadIdentities(nodeInfo.legalIdentitiesAndCerts)
            attachments.start()
            cordappProvider.start(netParams.whitelistedContractImplementations)
            nodeProperties.start()
            keyManagementService.start(keyPairs)
            val notaryService = makeNotaryService(myNotaryIdentity)
            installCordaServices(myNotaryIdentity)
            contractUpgradeService.start()
            vaultService.start()
            ScheduledActivityObserver.install(vaultService, schedulerService, flowLogicRefFactory)

            val frozenTokenizableServices = tokenizableServices!!
            tokenizableServices = null

            verifyCheckpointsCompatible(frozenTokenizableServices)

            smm.start(frozenTokenizableServices)
            // Shut down the SMM so no Fibers are scheduled.
            runOnStop += { smm.stop(acceptableLiveFiberCountOnStop()) }
            (smm as? StateMachineManagerInternal)?.let {
                val flowMonitor = FlowMonitor(smm::snapshot, configuration.flowMonitorPeriodMillis, configuration.flowMonitorSuspensionLoggingThresholdMillis)
                runOnStop += flowMonitor::stop
                flowMonitor.start()
            }

            schedulerService.start()

            createStartedNode(nodeInfo, rpcOps, notaryService).also { _started = it }
        }
    }

    /** Subclasses must override this to create a "started" node of the desired type, using the provided machinery. */
    abstract fun createStartedNode(nodeInfo: NodeInfo, rpcOps: CordaRPCOps, notaryService: NotaryService?): S

    private fun verifyCheckpointsCompatible(tokenizableServices: List<Any>) {
        try {
            CheckpointVerifier.verifyCheckpointsCompatible(checkpointStorage, cordappProvider.cordapps, versionInfo.platformVersion, services, tokenizableServices)
        } catch (e: CheckpointIncompatibleException) {
            if (configuration.devMode) {
                Node.printWarning(e.message)
            } else {
                throw e
            }
        }
    }

    open fun startShell() {
        if (configuration.shouldInitCrashShell()) {
            val shellConfiguration = configuration.toShellConfig()
            shellConfiguration.sshdPort?.let {
                log.info("Binding Shell SSHD server on port $it.")
            }
            InteractiveShell.startShell(shellConfiguration, cordappLoader.appClassLoader)
        }
    }

    private fun updateNodeInfo(identity: PartyAndCertificate,
                               identityKeyPair: KeyPair,
                               publish: Boolean): Triple<MutableSet<KeyPair>, NodeInfoAndSigned, PartyAndCertificate?> {
        val keyPairs = mutableSetOf(identityKeyPair)

        val myNotaryIdentity = configuration.notary?.let {
            if (it.isClusterConfig) {
                val (notaryIdentity, notaryIdentityKeyPair) = obtainIdentity(it)
                keyPairs += notaryIdentityKeyPair
                notaryIdentity
            } else {
                // In case of a single notary service myNotaryIdentity will be the node's single identity.
                identity
            }
        }

        val potentialNodeInfo = NodeInfo(
                myAddresses(),
                setOf(identity, myNotaryIdentity).filterNotNull(),
                versionInfo.platformVersion,
                serial = 0
        )

        val nodeInfoFromDb = getPreviousNodeInfoIfPresent(identity)


        val nodeInfo = if (potentialNodeInfo == nodeInfoFromDb?.copy(serial = 0)) {
            // The node info hasn't changed. We use the one from the database to preserve the serial.
            log.debug("Node-info hasn't changed")
            nodeInfoFromDb
        } else {
            log.info("Node-info has changed so submitting update. Old node-info was $nodeInfoFromDb")
            val newNodeInfo = potentialNodeInfo.copy(serial = platformClock.millis())
            networkMapCache.addNode(newNodeInfo)
            log.info("New node-info: $newNodeInfo")
            newNodeInfo
        }

        val nodeInfoAndSigned = NodeInfoAndSigned(nodeInfo) { publicKey, serialised ->
            val privateKey = keyPairs.single { it.public == publicKey }.private
            privateKey.sign(serialised.bytes)
        }

        // Write the node-info file even if nothing's changed, just in case the file has been deleted.
        NodeInfoWatcher.saveToFile(configuration.baseDirectory, nodeInfoAndSigned)

        // Always republish on startup, it's treated by network map server as a heartbeat.
        if (publish && networkMapClient != null) {
            tryPublishNodeInfoAsync(nodeInfoAndSigned.signed, networkMapClient)
        }

        return Triple(keyPairs, nodeInfoAndSigned, myNotaryIdentity)
    }

    private fun getPreviousNodeInfoIfPresent(identity: PartyAndCertificate): NodeInfo? {
        val nodeInfosFromDb = networkMapCache.getNodesByLegalName(identity.name)

        return when (nodeInfosFromDb.size) {
            0 -> null
            1 -> nodeInfosFromDb[0]
            else -> {
                log.warn("Found more than one node registration with our legal name, this is only expected if our keypair has been regenerated")
                nodeInfosFromDb[0]
            }
        }
    }

    // Publish node info on startup and start task that sends every day a heartbeat - republishes node info.
    private fun tryPublishNodeInfoAsync(signedNodeInfo: SignedNodeInfo, networkMapClient: NetworkMapClient) {
        // By default heartbeat interval should be set to 1 day, but for testing we may change it.
        val republishProperty = System.getProperty("net.corda.node.internal.nodeinfo.publish.interval")
        val heartbeatInterval = if (republishProperty != null) {
            try {
                Duration.parse(republishProperty)
            } catch (e: DateTimeParseException) {
                1.days
            }
        } else {
            1.days
        }
        val executor = Executors.newSingleThreadScheduledExecutor(NamedThreadFactory("Network Map Updater"))
        executor.submit(object : Runnable {
            override fun run() {
                val republishInterval = try {
                    networkMapClient.publish(signedNodeInfo)
                    heartbeatInterval
                } catch (t: Throwable) {
                    log.warn("Error encountered while publishing node info, will retry again", t)
                    // TODO: Exponential backoff? It should reach max interval of eventHorizon/2.
                    1.minutes
                }
                executor.schedule(this, republishInterval.toMinutes(), MINUTES)
            }
        })
    }

    protected abstract fun myAddresses(): List<NetworkHostAndPort>

    protected open fun makeStateMachineManager(): StateMachineManager {
        return SingleThreadedStateMachineManager(
                services,
                checkpointStorage,
                serverThread,
                database,
                newSecureRandom(),
                busyNodeLatch,
                cordappLoader.appClassLoader
        )
    }

    private class ServiceInstantiationException(cause: Throwable?) : CordaException("Service Instantiation Error", cause)

    private fun installCordaServices(myNotaryIdentity: PartyAndCertificate?) {
        val loadedServices = cordappLoader.cordapps.flatMap { it.services }
        filterServicesToInstall(loadedServices).forEach {
            try {
                installCordaService(flowStarter, it, myNotaryIdentity)
            } catch (e: NoSuchMethodException) {
                log.error("${it.name}, as a Corda service, must have a constructor with a single parameter of type " +
                        ServiceHub::class.java.name)
            } catch (e: ServiceInstantiationException) {
                log.error("Corda service ${it.name} failed to instantiate", e.cause)
            } catch (e: Exception) {
                log.error("Unable to install Corda service ${it.name}", e)
            }
        }
    }

    private fun filterServicesToInstall(loadedServices: List<Class<out SerializeAsToken>>): List<Class<out SerializeAsToken>> {
        val customNotaryServiceList = loadedServices.filter { isNotaryService(it) }
        if (customNotaryServiceList.isNotEmpty()) {
            if (configuration.notary?.custom == true) {
                require(customNotaryServiceList.size == 1) {
                    "Attempting to install more than one notary service: ${customNotaryServiceList.joinToString()}"
                }
            } else return loadedServices - customNotaryServiceList
        }
        return loadedServices
    }

    /**
     * If the [serviceClass] is a notary service, it will only be enable if the "custom" flag is set in
     * the notary configuration.
     */
    private fun isNotaryService(serviceClass: Class<*>) = NotaryService::class.java.isAssignableFrom(serviceClass)

    /**
     * This customizes the ServiceHub for each CordaService that is initiating flows.
     */
    // TODO Move this into its own file
    private class AppServiceHubImpl<T : SerializeAsToken>(private val serviceHub: ServiceHub, private val flowStarter: FlowStarter) : AppServiceHub, ServiceHub by serviceHub {
        lateinit var serviceInstance: T
        override fun <T> startTrackedFlow(flow: FlowLogic<T>): FlowProgressHandle<T> {
            val stateMachine = startFlowChecked(flow)
            return FlowProgressHandleImpl(
                    id = stateMachine.id,
                    returnValue = stateMachine.resultFuture,
                    progress = stateMachine.logic.track()?.updates ?: Observable.empty()
            )
        }

        override fun <T> startFlow(flow: FlowLogic<T>): FlowHandle<T> {
            val stateMachine = startFlowChecked(flow)
            return FlowHandleImpl(id = stateMachine.id, returnValue = stateMachine.resultFuture)
        }

        private fun <T> startFlowChecked(flow: FlowLogic<T>): FlowStateMachine<T> {
            val logicType = flow.javaClass
            require(logicType.isAnnotationPresent(StartableByService::class.java)) { "${logicType.name} was not designed for starting by a CordaService" }
            // TODO check service permissions
            // TODO switch from myInfo.legalIdentities[0].name to current node's identity as soon as available
            val context = InvocationContext.service(serviceInstance.javaClass.name, myInfo.legalIdentities[0].name)
            return flowStarter.startFlow(flow, context).getOrThrow()
        }

        override fun equals(other: Any?): Boolean {
            if (this === other) return true
            if (other !is AppServiceHubImpl<*>) return false
            return serviceHub == other.serviceHub
                    && flowStarter == other.flowStarter
                    && serviceInstance == other.serviceInstance
        }

        override fun hashCode() = Objects.hash(serviceHub, flowStarter, serviceInstance)
    }

    private fun <T : SerializeAsToken> installCordaService(flowStarter: FlowStarter, serviceClass: Class<T>, myNotaryIdentity: PartyAndCertificate?) {
        serviceClass.requireAnnotation<CordaService>()
        val service = try {
            val serviceContext = AppServiceHubImpl<T>(services, flowStarter)
            if (isNotaryService(serviceClass)) {
                myNotaryIdentity ?: throw IllegalStateException("Trying to install a notary service but no notary identity specified")
                val constructor = serviceClass.getDeclaredConstructor(AppServiceHub::class.java, PublicKey::class.java).apply { isAccessible = true }
                serviceContext.serviceInstance = constructor.newInstance(serviceContext, myNotaryIdentity.owningKey)
                serviceContext.serviceInstance
            } else {
                try {
                    val extendedServiceConstructor = serviceClass.getDeclaredConstructor(AppServiceHub::class.java).apply { isAccessible = true }
                    serviceContext.serviceInstance = extendedServiceConstructor.newInstance(serviceContext)
                    serviceContext.serviceInstance
                } catch (ex: NoSuchMethodException) {
                    val constructor = serviceClass.getDeclaredConstructor(ServiceHub::class.java).apply { isAccessible = true }
                    log.warn("${serviceClass.name} is using legacy CordaService constructor with ServiceHub parameter. " +
                            "Upgrade to an AppServiceHub parameter to enable updated API features.")
                    constructor.newInstance(services)
                }
            }
        } catch (e: InvocationTargetException) {
            throw ServiceInstantiationException(e.cause)
        }
        cordappServices.putInstance(serviceClass, service)

        if (service is NotaryService) handleCustomNotaryService(service)
        service.tokenize()
        log.info("Installed ${serviceClass.name} Corda service")
    }

    private fun handleCustomNotaryService(service: NotaryService) {
        runOnStop += service::stop
        installCoreFlow(NotaryFlow.Client::class, service::createServiceFlow)
        service.start()
    }

    private fun registerCordappFlows() {
        cordappLoader.cordapps.flatMap { it.initiatedFlows }
                .forEach {
                    try {
                        registerInitiatedFlowInternal(smm, it, track = false)
                    } catch (e: NoSuchMethodException) {
                        log.error("${it.name}, as an initiated flow, must have a constructor with a single parameter " +
                                "of type ${Party::class.java.name}")
                    } catch (e: Exception) {
                        log.error("Unable to register initiated flow ${it.name}", e)
                    }
                }
    }

    fun <T : FlowLogic<*>> registerInitiatedFlow(smm: StateMachineManager, initiatedFlowClass: Class<T>): Observable<T> {
        return registerInitiatedFlowInternal(smm, initiatedFlowClass, track = true)
    }

    // TODO remove once not needed
    private fun deprecatedFlowConstructorMessage(flowClass: Class<*>): String {
        return "Installing flow factory for $flowClass accepting a ${Party::class.java.simpleName}, which is deprecated. " +
                "It should accept a ${FlowSession::class.java.simpleName} instead"
    }

    private fun <F : FlowLogic<*>> registerInitiatedFlowInternal(smm: StateMachineManager, initiatedFlow: Class<F>, track: Boolean): Observable<F> {
        val constructors = initiatedFlow.declaredConstructors.associateBy { it.parameterTypes.toList() }
        val flowSessionCtor = constructors[listOf(FlowSession::class.java)]?.apply { isAccessible = true }
        val ctor: (FlowSession) -> F = if (flowSessionCtor == null) {
            // Try to fallback to a Party constructor
            val partyCtor = constructors[listOf(Party::class.java)]?.apply { isAccessible = true }
            if (partyCtor == null) {
                throw IllegalArgumentException("$initiatedFlow must have a constructor accepting a ${FlowSession::class.java.name}")
            } else {
                log.warn(deprecatedFlowConstructorMessage(initiatedFlow))
            }
            { flowSession: FlowSession -> uncheckedCast(partyCtor.newInstance(flowSession.counterparty)) }
        } else {
            { flowSession: FlowSession -> uncheckedCast(flowSessionCtor.newInstance(flowSession)) }
        }
        val initiatingFlow = initiatedFlow.requireAnnotation<InitiatedBy>().value.java
        val (version, classWithAnnotation) = initiatingFlow.flowVersionAndInitiatingClass
        require(classWithAnnotation == initiatingFlow) {
            "${InitiatedBy::class.java.name} must point to ${classWithAnnotation.name} and not ${initiatingFlow.name}"
        }
        val flowFactory = InitiatedFlowFactory.CorDapp(version, initiatedFlow.appName, ctor)
        val observable = internalRegisterFlowFactory(smm, initiatingFlow, flowFactory, initiatedFlow, track)
        log.info("Registered ${initiatingFlow.name} to initiate ${initiatedFlow.name} (version $version)")
        return observable
    }

    protected fun <F : FlowLogic<*>> internalRegisterFlowFactory(smm: StateMachineManager,
                                                                 initiatingFlowClass: Class<out FlowLogic<*>>,
                                                                 flowFactory: InitiatedFlowFactory<F>,
                                                                 initiatedFlowClass: Class<F>,
                                                                 track: Boolean): Observable<F> {
        val observable = if (track) {
            smm.changes.filter { it is StateMachineManager.Change.Add }.map { it.logic }.ofType(initiatedFlowClass)
        } else {
            Observable.empty()
        }
        check(initiatingFlowClass !in flowFactories.keys) {
            "$initiatingFlowClass is attempting to register multiple initiated flows"
        }
        flowFactories[initiatingFlowClass] = flowFactory
        return observable
    }

    /**
     * Installs a flow that's core to the Corda platform. Unlike CorDapp flows which are versioned individually using
     * [InitiatingFlow.version], core flows have the same version as the node's platform version. To cater for backwards
     * compatibility [flowFactory] provides a second parameter which is the platform version of the initiating party.
     */
    @VisibleForTesting
    fun installCoreFlow(clientFlowClass: KClass<out FlowLogic<*>>, flowFactory: (FlowSession) -> FlowLogic<*>) {
        require(clientFlowClass.java.flowVersionAndInitiatingClass.first == 1) {
            "${InitiatingFlow::class.java.name}.version not applicable for core flows; their version is the node's platform version"
        }
        flowFactories[clientFlowClass.java] = InitiatedFlowFactory.Core(flowFactory)
        log.debug { "Installed core flow ${clientFlowClass.java.name}" }
    }

    private fun installCoreFlows() {
        installCoreFlow(FinalityFlow::class, ::FinalityHandler)
        installCoreFlow(NotaryChangeFlow::class, ::NotaryChangeHandler)
        installCoreFlow(ContractUpgradeFlow.Initiate::class, ::ContractUpgradeHandler)
        installCoreFlow(SwapIdentitiesFlow::class, ::SwapIdentitiesHandler)
    }

    protected open fun makeTransactionStorage(transactionCacheSizeBytes: Long): WritableTransactionStorage {
        return DBTransactionStorage(transactionCacheSizeBytes, database)
    }

    @VisibleForTesting
    protected open fun acceptableLiveFiberCountOnStop(): Int = 0

    private fun getCertificateStores(): AllCertificateStores? {
        return try {
            // The following will throw IOException if key file not found or KeyStoreException if keystore password is incorrect.
            val sslKeyStore = configuration.p2pSslOptions.keyStore.get()
            val identitiesKeyStore = configuration.signingCertificateStore.get()
            val trustStore = configuration.p2pSslOptions.trustStore.get()
            AllCertificateStores(trustStore, sslKeyStore, identitiesKeyStore)
        } catch (e: KeyStoreException) {
            log.warn("At least one of the keystores or truststore passwords does not match configuration.")
            null
        } catch (e: IOException) {
            log.error("IO exception while trying to validate keystores and truststore", e)
            null
        }
    }

    private data class AllCertificateStores(val trustStore: CertificateStore, val sslKeyStore: CertificateStore, val identitiesKeyStore: CertificateStore)

    private fun validateKeyStores(): X509Certificate {
        // Step 1. Check trustStore, sslKeyStore and identitiesKeyStore exist.
        val certStores = requireNotNull(getCertificateStores()) {
            "One or more keyStores (identity or TLS) or trustStore not found. " +
                    "Please either copy your existing keys and certificates from another node, " +
                    "or if you don't have one yet, fill out the config file and run corda.jar --initial-registration. " +
                    "Read more at: https://docs.corda.net/permissioning.html"
        }
        // Step 2. Check that trustStore contains the correct key-alias entry.
        require(CORDA_ROOT_CA in certStores.trustStore) {
            "Alias for trustRoot key not found. Please ensure you have an updated trustStore file."
        }
        // Step 3. Check that tls keyStore contains the correct key-alias entry.
        require(CORDA_CLIENT_TLS in certStores.sslKeyStore) {
            "Alias for TLS key not found. Please ensure you have an updated TLS keyStore file."
        }

        // Step 4. Check that identity keyStores contain the correct key-alias entry for Node CA.
        require(CORDA_CLIENT_CA in certStores.identitiesKeyStore) {
            "Alias for Node CA key not found. Please ensure you have an updated identity keyStore file."
        }

        // Step 5. Check all cert paths chain to the trusted root.
        val trustRoot = certStores.trustStore[CORDA_ROOT_CA]
        val sslCertChainRoot = certStores.sslKeyStore.query { getCertificateChain(CORDA_CLIENT_TLS) }.last()
        val nodeCaCertChainRoot = certStores.identitiesKeyStore.query { getCertificateChain(CORDA_CLIENT_CA) }.last()

        require(sslCertChainRoot == trustRoot) { "TLS certificate must chain to the trusted root." }
        require(nodeCaCertChainRoot == trustRoot) { "Client CA certificate must chain to the trusted root." }

        if (configuration.devMode) {
            val blacklisted = isCRLDistributionPointBlacklisted(configuration.signingCertificateStore.get().query { getCertificateChain(X509Utilities.CORDA_CLIENT_CA) })
            if (blacklisted) {
                log.warn("The format of the autogenerated dev. mode certificate this system uses has been deprecated. Please contact support@r3.com for information on how to upgrade.")
            }
        }

        return trustRoot
    }

    // Specific class so that MockNode can catch it.
    class DatabaseConfigurationException(msg: String) : CordaException(msg)

<<<<<<< HEAD
    protected open fun startDatabase() {
        log.debug {
            val driverClasses = DriverManager.getDrivers().asSequence().map { it.javaClass.name }
            "Available JDBC drivers: $driverClasses"
        }
        val props = configuration.dataSourceProperties
        if (props.isEmpty) throw DatabaseConfigurationException("There must be a database configured.")
        val isH2Database = isH2Database(props.getProperty("dataSource.url", ""))
        val schemas = if (isH2Database) schemaService.internalSchemas() else schemaService.schemaOptions.keys
        database.startHikariPool(props, configuration.database, schemas)
=======
    protected open fun startDatabase(metricRegistry: MetricRegistry? = null) {
        val props = configuration.dataSourceProperties
        if (props.isEmpty) throw DatabaseConfigurationException("There must be a database configured.")
        database.startHikariPool(props, configuration.database, schemaService.internalSchemas(), metricRegistry)
>>>>>>> 7459115f
        // Now log the vendor string as this will also cause a connection to be tested eagerly.
        logVendorString(database, log)
    }

    private fun makeNotaryService(myNotaryIdentity: PartyAndCertificate?): NotaryService? {
        return configuration.notary?.let {
            makeCoreNotaryService(it, myNotaryIdentity).also {
                it.tokenize()
                runOnStop += it::stop
                installCoreFlow(NotaryFlow.Client::class, it::createServiceFlow)
                log.info("Running core notary: ${it.javaClass.name}")
                it.start()
            }
        }
    }

    protected open fun makeKeyManagementService(identityService: PersistentIdentityService): KeyManagementServiceInternal {
        // Place the long term identity key in the KMS. Eventually, this is likely going to be separated again because
        // the KMS is meant for derived temporary keys used in transactions, and we're not supposed to sign things with
        // the identity key. But the infrastructure to make that easy isn't here yet.
        return PersistentKeyManagementService(identityService, database)
    }

    private fun makeCoreNotaryService(notaryConfig: NotaryConfig, myNotaryIdentity: PartyAndCertificate?): NotaryService {
        val notaryKey = myNotaryIdentity?.owningKey
                ?: throw IllegalArgumentException("No notary identity initialized when creating a notary service")
        return notaryConfig.run {
            when {
                raft != null -> {
                    val uniquenessProvider = RaftUniquenessProvider(configuration.baseDirectory, configuration.p2pSslOptions, database, platformClock, monitoringService.metrics, raft)
                    (if (validating) ::RaftValidatingNotaryService else ::RaftNonValidatingNotaryService)(services, notaryKey, uniquenessProvider)
                }
                bftSMaRt != null -> {
                    if (validating) throw IllegalArgumentException("Validating BFTSMaRt notary not supported")
                    BFTNonValidatingNotaryService(services, notaryKey, bftSMaRt, makeBFTCluster(notaryKey, bftSMaRt))
                }
                mysql != null -> {
                    (if (validating) ::MySQLValidatingNotaryService else ::MySQLNonValidatingNotaryService)(services, notaryKey, mysql, configuration.devMode)
                }
                else -> (if (validating) ::ValidatingNotaryService else ::SimpleNotaryService)(services, notaryKey)
            }
        }
    }

    protected open fun makeBFTCluster(notaryKey: PublicKey, bftSMaRtConfig: BFTSMaRtConfiguration): BFTSMaRt.Cluster {
        return object : BFTSMaRt.Cluster {
            override fun waitUntilAllReplicasHaveInitialized() {
                log.warn("A BFT replica may still be initializing, in which case the upcoming consensus change may cause it to spin.")
            }
        }
    }

    open fun stop() {
        // TODO: We need a good way of handling "nice to have" shutdown events, especially those that deal with the
        // network, including unsubscribing from updates from remote services. Possibly some sort of parameter to stop()
        // to indicate "Please shut down gracefully" vs "Shut down now".
        // Meanwhile, we let the remote service send us updates until the acknowledgment buffer overflows and it
        // unsubscribes us forcibly, rather than blocking the shutdown process.

        // Run shutdown hooks in opposite order to starting.
        for (toRun in runOnStop.reversed()) {
            toRun()
        }
        runOnStop.clear()
        shutdownExecutor.shutdown()
        _started = null
    }

    protected abstract fun makeMessagingService(): MessagingService

    protected abstract fun startMessagingService(rpcOps: RPCOps,
                                                 nodeInfo: NodeInfo,
                                                 myNotaryIdentity: PartyAndCertificate?,
                                                 networkParameters: NetworkParameters)

    private fun obtainIdentity(notaryConfig: NotaryConfig?): Pair<PartyAndCertificate, KeyPair> {
        val keyStore = configuration.signingCertificateStore.get()

        val (id, singleName) = if (notaryConfig == null || !notaryConfig.isClusterConfig) {
            // Node's main identity or if it's a single node notary.
            Pair(NODE_IDENTITY_ALIAS_PREFIX, configuration.myLegalName)
        } else {
            // The node is part of a distributed notary whose identity must already be generated beforehand.
            Pair(DISTRIBUTED_NOTARY_ALIAS_PREFIX, null)
        }
        // TODO: Integrate with Key management service?
        val privateKeyAlias = "$id-private-key"

        if (privateKeyAlias !in keyStore) {
            singleName ?: throw IllegalArgumentException(
                    "Unable to find in the key store the identity of the distributed notary the node is part of")
            log.info("$privateKeyAlias not found in key store, generating fresh key!")
            // TODO This check shouldn't be needed
            check(singleName == configuration.myLegalName)
            keyStore.storeLegalIdentity(privateKeyAlias, generateKeyPair())
        }

        val (x509Cert, keyPair) = keyStore.query { getCertificateAndKeyPair(privateKeyAlias) }

        // TODO: Use configuration to indicate composite key should be used instead of public key for the identity.
        val compositeKeyAlias = "$id-composite-key"
        val certificates = if (compositeKeyAlias in keyStore) {
            // Use composite key instead if it exists
            val certificate = keyStore[compositeKeyAlias]
            // We have to create the certificate chain for the composite key manually, this is because we don't have a keystore
            // provider that understand compositeKey-privateKey combo. The cert chain is created using the composite key certificate +
            // the tail of the private key certificates, as they are both signed by the same certificate chain.
            listOf(certificate) + keyStore.query { getCertificateChain(privateKeyAlias) }.drop(1)
        } else {
            keyStore.query { getCertificateChain(privateKeyAlias) }.let {
                check(it[0] == x509Cert) { "Certificates from key store do not line up!" }
                it
            }
        }

        val subject = CordaX500Name.build(certificates[0].subjectX500Principal)
        if (singleName != null && subject != singleName) {
            throw ConfigurationException("The name '$singleName' for $id doesn't match what's in the key store: $subject")
        } else if (notaryConfig != null && notaryConfig.isClusterConfig && notaryConfig.serviceLegalName != null && subject != notaryConfig.serviceLegalName) {
            // Note that we're not checking if `notaryConfig.serviceLegalName` is not present for backwards compatibility.
            throw ConfigurationException("The name of the notary service '${notaryConfig.serviceLegalName}' for $id doesn't " +
                    "match what's in the key store: $subject. You might need to adjust the configuration of `notary.serviceLegalName`.")
        }

        val certPath = X509Utilities.buildCertPath(certificates)
        return Pair(PartyAndCertificate(certPath), keyPair)
    }

    protected open fun generateKeyPair() = cryptoGenerateKeyPair()

    protected open fun makeVaultService(keyManagementService: KeyManagementService,
                                        services: ServicesForResolution,
                                        database: CordaPersistence): VaultServiceInternal {
        return NodeVaultService(
                platformClock,
                keyManagementService,
                services,
                database,
                schemaService,
                configuration.transactionCacheSizeBytes
        )
    }

    /** Load configured JVM agents */
    private fun initialiseJVMAgents() {
        configuration.jmxMonitoringHttpPort?.let { port ->
            requireNotNull(NodeBuildProperties.JOLOKIA_AGENT_VERSION) {
                "'jolokiaAgentVersion' missing from build properties"
            }
            log.info("Starting Jolokia agent on HTTP port: $port")
            val libDir = Paths.get(configuration.baseDirectory.toString(), "drivers")
            val jarFilePath = JVMAgentRegistry.resolveAgentJar(
                    "jolokia-jvm-${NodeBuildProperties.JOLOKIA_AGENT_VERSION}-agent.jar", libDir)
                    ?: throw Error("Unable to locate agent jar file")
            log.info("Agent jar file: $jarFilePath")
            JVMAgentRegistry.attach("jolokia", "port=$port", jarFilePath)
        }
    }

    inner class ServiceHubInternalImpl : SingletonSerializeAsToken(), ServiceHubInternal, ServicesForResolution by servicesForResolution {
        override val rpcFlows = ArrayList<Class<out FlowLogic<*>>>()
        override val stateMachineRecordedTransactionMapping = DBTransactionMappingStorage(database)
        override val identityService: IdentityService get() = this@AbstractNode.identityService
        override val keyManagementService: KeyManagementService get() = this@AbstractNode.keyManagementService
        override val schemaService: SchemaService get() = this@AbstractNode.schemaService
        override val validatedTransactions: WritableTransactionStorage get() = this@AbstractNode.transactionStorage
        override val cordappProvider: CordappProviderInternal get() = this@AbstractNode.cordappProvider
        override val networkMapCache: NetworkMapCacheInternal get() = this@AbstractNode.networkMapCache
        override val vaultService: VaultServiceInternal get() = this@AbstractNode.vaultService
        override val nodeProperties: NodePropertiesStore get() = this@AbstractNode.nodeProperties
        override val database: CordaPersistence get() = this@AbstractNode.database
        override val monitoringService: MonitoringService get() = this@AbstractNode.monitoringService
        override val transactionVerifierService: TransactionVerifierService get() = this@AbstractNode.transactionVerifierService
        override val contractUpgradeService: ContractUpgradeService get() = this@AbstractNode.contractUpgradeService
        override val auditService: AuditService get() = this@AbstractNode.auditService
        override val attachments: AttachmentStorageInternal get() = this@AbstractNode.attachments
        override val networkService: MessagingService get() = network
        override val clock: Clock get() = platformClock
        override val configuration: NodeConfiguration get() = this@AbstractNode.configuration
        override val networkMapUpdater: NetworkMapUpdater get() = this@AbstractNode.networkMapUpdater

        private lateinit var _myInfo: NodeInfo
        override val myInfo: NodeInfo get() = _myInfo

        private lateinit var _networkParameters: NetworkParameters
        override val networkParameters: NetworkParameters get() = _networkParameters

        fun start(myInfo: NodeInfo, networkParameters: NetworkParameters) {
            this._myInfo = myInfo
            this._networkParameters = networkParameters
        }

        override fun <T : SerializeAsToken> cordaService(type: Class<T>): T {
            require(type.isAnnotationPresent(CordaService::class.java)) { "${type.name} is not a Corda service" }
            return cordappServices.getInstance(type)
                    ?: throw IllegalArgumentException("Corda service ${type.name} does not exist")
        }

        override fun getFlowFactory(initiatingFlowClass: Class<out FlowLogic<*>>): InitiatedFlowFactory<*>? {
            return flowFactories[initiatingFlowClass]
        }

        override fun jdbcSession(): Connection = database.createSession()

        // allows services to register handlers to be informed when the node stop method is called
        override fun registerUnloadHandler(runOnStop: () -> Unit) {
            this@AbstractNode.runOnStop += runOnStop
        }
    }
}

@VisibleForTesting
internal fun logVendorString(database: CordaPersistence, log: Logger) {
    database.transaction {
        log.info("Connected to ${connection.metaData.databaseProductName} database.")
    }
}

// TODO Move this into its own file
class FlowStarterImpl(private val smm: StateMachineManager, private val flowLogicRefFactory: FlowLogicRefFactory) : FlowStarter {
    override fun <T> startFlow(event: ExternalEvent.ExternalStartFlowEvent<T>): CordaFuture<FlowStateMachine<T>> {
        smm.deliverExternalEvent(event)
        return event.future
    }

    override fun <T> startFlow(logic: FlowLogic<T>, context: InvocationContext): CordaFuture<FlowStateMachine<T>> {
        val startFlowEvent = object : ExternalEvent.ExternalStartFlowEvent<T>, DeduplicationHandler {
            override fun insideDatabaseTransaction() {}

            override fun afterDatabaseTransaction() {}

            override val externalCause: ExternalEvent
                get() = this
            override val deduplicationHandler: DeduplicationHandler
                get() = this

            override val flowLogic: FlowLogic<T>
                get() = logic
            override val context: InvocationContext
                get() = context

            override fun wireUpFuture(flowFuture: CordaFuture<FlowStateMachine<T>>) {
                _future.captureLater(flowFuture)
            }

            private val _future = openFuture<FlowStateMachine<T>>()
            override val future: CordaFuture<FlowStateMachine<T>>
                get() = _future

        }
        return startFlow(startFlowEvent)
    }

    override fun <T> invokeFlowAsync(
            logicType: Class<out FlowLogic<T>>,
            context: InvocationContext,
            vararg args: Any?): CordaFuture<FlowStateMachine<T>> {
        val logicRef = flowLogicRefFactory.createForRPC(logicType, *args)
        val logic: FlowLogic<T> = uncheckedCast(flowLogicRefFactory.toFlowLogic(logicRef))
        return startFlow(logic, context)
    }
}

class ConfigurationException(message: String) : CordaException(message)

// TODO This is no longer used by AbstractNode and can be moved elsewhere
fun configureDatabase(hikariProperties: Properties,
                      databaseConfig: DatabaseConfig,
                      wellKnownPartyFromX500Name: (CordaX500Name) -> Party?,
                      wellKnownPartyFromAnonymous: (AbstractParty) -> Party?,
                      schemaService: SchemaService = NodeSchemaService()): CordaPersistence {
    val isH2Database = isH2Database(hikariProperties.getProperty("dataSource.url", ""))
    val schemas = if (isH2Database) NodeSchemaService().internalSchemas() else schemaService.schemaOptions.keys
    return createCordaPersistence(databaseConfig, wellKnownPartyFromX500Name, wellKnownPartyFromAnonymous, schemaService)
            .apply { startHikariPool(hikariProperties, databaseConfig, schemas) }

}

fun createCordaPersistence(databaseConfig: DatabaseConfig,
                           wellKnownPartyFromX500Name: (CordaX500Name) -> Party?,
                           wellKnownPartyFromAnonymous: (AbstractParty) -> Party?,
                           schemaService: SchemaService): CordaPersistence {
    // Register the AbstractPartyDescriptor so Hibernate doesn't warn when encountering AbstractParty. Unfortunately
    // Hibernate warns about not being able to find a descriptor if we don't provide one, but won't use it by default
    // so we end up providing both descriptor and converter. We should re-examine this in later versions to see if
    // either Hibernate can be convinced to stop warning, use the descriptor by default, or something else.
    JavaTypeDescriptorRegistry.INSTANCE.addDescriptor(AbstractPartyDescriptor(wellKnownPartyFromX500Name, wellKnownPartyFromAnonymous))
    val attributeConverters = listOf(AbstractPartyToX500NameAsStringConverter(wellKnownPartyFromX500Name, wellKnownPartyFromAnonymous))
    return CordaPersistence(databaseConfig, schemaService.schemaOptions.keys, attributeConverters)
}

fun CordaPersistence.startHikariPool(hikariProperties: Properties, databaseConfig: DatabaseConfig, schemas: Set<MappedSchema>, metricRegistry: MetricRegistry? = null) {
    try {
<<<<<<< HEAD
        val dataSource = DataSourceFactory.createDataSource(hikariProperties)
        val jdbcUrl = hikariProperties.getProperty("dataSource.url", "")
=======
        val dataSource = DataSourceFactory.createDataSource(hikariProperties, metricRegistry = metricRegistry)
>>>>>>> 7459115f
        val schemaMigration = SchemaMigration(schemas, dataSource, databaseConfig)
        schemaMigration.nodeStartup(dataSource.connection.use { DBCheckpointStorage().getCheckpointCount(it) != 0L }, isH2Database(jdbcUrl))
        start(dataSource, jdbcUrl)
    } catch (ex: Exception) {
        when {
            ex is HikariPool.PoolInitializationException -> throw CouldNotCreateDataSourceException("Could not connect to the database. Please check your JDBC connection URL, or the connectivity to the database.", ex)
            ex.cause is ClassNotFoundException -> throw CouldNotCreateDataSourceException("Could not find the database driver class. Please add it to the 'drivers' folder. See: https://docs.corda.net/corda-configuration-file.html")
            ex is OutstandingDatabaseChangesException -> throw (DatabaseIncompatibleException(ex.message))
            ex is DatabaseIncompatibleException -> throw ex
            else -> throw CouldNotCreateDataSourceException("Could not create the DataSource: ${ex.message}", ex)
        }
    }
}

fun clientSslOptionsCompatibleWith(nodeRpcOptions: NodeRpcOptions): ClientRpcSslOptions? {

    if (!nodeRpcOptions.useSsl || nodeRpcOptions.sslConfig == null) {
        return null
    }
    // Here we're using the node's RPC key store as the RPC client's trust store.
    return ClientRpcSslOptions(trustStorePath = nodeRpcOptions.sslConfig!!.keyStorePath, trustStorePassword = nodeRpcOptions.sslConfig!!.keyStorePassword)
}<|MERGE_RESOLUTION|>--- conflicted
+++ resolved
@@ -783,8 +783,7 @@
     // Specific class so that MockNode can catch it.
     class DatabaseConfigurationException(msg: String) : CordaException(msg)
 
-<<<<<<< HEAD
-    protected open fun startDatabase() {
+    protected open fun startDatabase(metricRegistry: MetricRegistry? = null) {
         log.debug {
             val driverClasses = DriverManager.getDrivers().asSequence().map { it.javaClass.name }
             "Available JDBC drivers: $driverClasses"
@@ -793,13 +792,7 @@
         if (props.isEmpty) throw DatabaseConfigurationException("There must be a database configured.")
         val isH2Database = isH2Database(props.getProperty("dataSource.url", ""))
         val schemas = if (isH2Database) schemaService.internalSchemas() else schemaService.schemaOptions.keys
-        database.startHikariPool(props, configuration.database, schemas)
-=======
-    protected open fun startDatabase(metricRegistry: MetricRegistry? = null) {
-        val props = configuration.dataSourceProperties
-        if (props.isEmpty) throw DatabaseConfigurationException("There must be a database configured.")
-        database.startHikariPool(props, configuration.database, schemaService.internalSchemas(), metricRegistry)
->>>>>>> 7459115f
+        database.startHikariPool(props, configuration.database, schemas, metricRegistry)
         // Now log the vendor string as this will also cause a connection to be tested eagerly.
         logVendorString(database, log)
     }
@@ -1093,12 +1086,8 @@
 
 fun CordaPersistence.startHikariPool(hikariProperties: Properties, databaseConfig: DatabaseConfig, schemas: Set<MappedSchema>, metricRegistry: MetricRegistry? = null) {
     try {
-<<<<<<< HEAD
-        val dataSource = DataSourceFactory.createDataSource(hikariProperties)
+        val dataSource = DataSourceFactory.createDataSource(hikariProperties, metricRegistry = metricRegistry)
         val jdbcUrl = hikariProperties.getProperty("dataSource.url", "")
-=======
-        val dataSource = DataSourceFactory.createDataSource(hikariProperties, metricRegistry = metricRegistry)
->>>>>>> 7459115f
         val schemaMigration = SchemaMigration(schemas, dataSource, databaseConfig)
         schemaMigration.nodeStartup(dataSource.connection.use { DBCheckpointStorage().getCheckpointCount(it) != 0L }, isH2Database(jdbcUrl))
         start(dataSource, jdbcUrl)
