package net.corda.node.internal

import com.codahale.metrics.MetricRegistry
import com.google.common.collect.MutableClassToInstanceMap
import com.google.common.util.concurrent.MoreExecutors
import com.zaxxer.hikari.pool.HikariPool
import net.corda.confidential.SwapIdentitiesFlow
import net.corda.confidential.SwapIdentitiesHandler
import net.corda.core.CordaException
import net.corda.core.concurrent.CordaFuture
import net.corda.core.context.InvocationContext
import net.corda.core.crypto.isCRLDistributionPointBlacklisted
import net.corda.core.crypto.newSecureRandom
import net.corda.core.crypto.sign
import net.corda.core.flows.*
import net.corda.core.identity.AbstractParty
import net.corda.core.identity.CordaX500Name
import net.corda.core.identity.Party
import net.corda.core.identity.PartyAndCertificate
import net.corda.core.internal.FlowStateMachine
import net.corda.core.internal.NamedCacheFactory
import net.corda.core.internal.VisibleForTesting
import net.corda.core.internal.concurrent.map
import net.corda.core.internal.concurrent.openFuture
import net.corda.core.internal.notary.NotaryService
import net.corda.core.internal.uncheckedCast
import net.corda.core.messaging.*
import net.corda.core.node.*
import net.corda.core.node.services.*
import net.corda.core.schemas.MappedSchema
import net.corda.core.serialization.SerializationWhitelist
import net.corda.core.serialization.SerializeAsToken
import net.corda.core.serialization.SingletonSerializeAsToken
import net.corda.core.utilities.*
import net.corda.node.CordaClock
import net.corda.node.SerialFilter
import net.corda.node.VersionInfo
import net.corda.node.cordapp.CordappLoader
import net.corda.node.internal.classloading.requireAnnotation
import net.corda.node.internal.cordapp.*
import net.corda.node.internal.rpc.proxies.AuthenticatedRpcOpsProxy
import net.corda.node.internal.rpc.proxies.ExceptionMaskingRpcOpsProxy
import net.corda.node.internal.rpc.proxies.ExceptionSerialisingRpcOpsProxy
import net.corda.node.services.ContractUpgradeHandler
import net.corda.node.services.FinalityHandler
import net.corda.node.services.NotaryChangeHandler
import net.corda.node.services.api.*
import net.corda.node.services.config.NodeConfiguration
import net.corda.node.services.config.NotaryConfig
import net.corda.node.services.config.configureWithDevSSLCertificate
import net.corda.node.services.config.rpc.NodeRpcOptions
import net.corda.node.services.config.shell.toShellConfig
import net.corda.node.services.config.shouldInitCrashShell
import net.corda.node.services.events.NodeSchedulerService
import net.corda.node.services.events.ScheduledActivityObserver
import net.corda.node.services.identity.PersistentIdentityService
import net.corda.node.services.keys.KeyManagementServiceInternal
import net.corda.node.services.keys.PersistentKeyManagementService
import net.corda.node.services.messaging.DeduplicationHandler
import net.corda.node.services.messaging.MessagingService
import net.corda.node.services.network.NetworkMapClient
import net.corda.node.services.network.NetworkMapUpdater
import net.corda.node.services.network.NodeInfoWatcher
import net.corda.node.services.network.PersistentNetworkMapCache
import net.corda.node.services.persistence.*
import net.corda.node.services.schema.NodeSchemaService
import net.corda.node.services.statemachine.*
import net.corda.node.services.transactions.InMemoryTransactionVerifierService
import net.corda.node.services.transactions.SimpleNotaryService
import net.corda.node.services.upgrade.ContractUpgradeServiceImpl
import net.corda.node.services.vault.NodeVaultService
import net.corda.node.utilities.*
import net.corda.nodeapi.internal.NodeInfoAndSigned
import net.corda.nodeapi.internal.SignedNodeInfo
import net.corda.nodeapi.internal.config.CertificateStore
import net.corda.nodeapi.internal.crypto.X509Utilities
import net.corda.nodeapi.internal.crypto.X509Utilities.CORDA_CLIENT_CA
import net.corda.nodeapi.internal.crypto.X509Utilities.CORDA_CLIENT_TLS
import net.corda.nodeapi.internal.crypto.X509Utilities.CORDA_ROOT_CA
import net.corda.nodeapi.internal.crypto.X509Utilities.DISTRIBUTED_NOTARY_ALIAS_PREFIX
import net.corda.nodeapi.internal.crypto.X509Utilities.NODE_IDENTITY_ALIAS_PREFIX
import net.corda.nodeapi.internal.persistence.*
import net.corda.nodeapi.internal.storeLegalIdentity
import net.corda.tools.shell.InteractiveShell
import org.apache.activemq.artemis.utils.ReusableLatch
import org.hibernate.type.descriptor.java.JavaTypeDescriptorRegistry
import org.slf4j.Logger
import rx.Observable
import rx.Scheduler
import java.io.IOException
<<<<<<< HEAD
import java.lang.management.ManagementFactory
=======
import java.lang.UnsupportedOperationException
>>>>>>> dd60ae27
import java.lang.reflect.InvocationTargetException
import java.nio.file.Paths
import java.security.KeyPair
import java.security.KeyStoreException
import java.security.PublicKey
import java.security.cert.X509Certificate
import java.sql.Connection
import java.sql.DriverManager
import java.time.Clock
import java.time.Duration
import java.time.format.DateTimeParseException
import java.util.*
import java.util.concurrent.ConcurrentHashMap
import java.util.concurrent.ExecutorService
import java.util.concurrent.Executors
import java.util.concurrent.TimeUnit.MINUTES
import java.util.concurrent.TimeUnit.SECONDS
import kotlin.collections.set
import kotlin.reflect.KClass
import net.corda.core.crypto.generateKeyPair as cryptoGenerateKeyPair

/**
 * A base node implementation that can be customised either for production (with real implementations that do real
 * I/O), or a mock implementation suitable for unit test environments.
 *
 * Marked as SingletonSerializeAsToken to prevent the invisible reference to AbstractNode in the ServiceHub accidentally
 * sweeping up the Node into the Kryo checkpoint serialization via any flows holding a reference to ServiceHub.
 */
// TODO Log warning if this node is a notary but not one of the ones specified in the network parameters, both for core and custom
abstract class AbstractNode<S>(val configuration: NodeConfiguration,
                               val platformClock: CordaClock,
                               cacheFactoryPrototype: BindableNamedCacheFactory,
                               protected val versionInfo: VersionInfo,
                               protected val serverThread: AffinityExecutor.ServiceAffinityExecutor,
                               protected val busyNodeLatch: ReusableLatch = ReusableLatch()) : SingletonSerializeAsToken() {

    protected abstract val log: Logger

    @Suppress("LeakingThis")
    private var tokenizableServices: MutableList<Any>? = mutableListOf(platformClock, this)

    protected val metricRegistry = MetricRegistry()
    protected val cacheFactory = cacheFactoryPrototype.bindWithConfig(configuration).bindWithMetrics(metricRegistry).tokenize()
    val monitoringService = MonitoringService(metricRegistry).tokenize()

    protected val runOnStop = ArrayList<() -> Any?>()

    init {
        (serverThread as? ExecutorService)?.let {
            runOnStop += {
                // We wait here, even though any in-flight messages should have been drained away because the
                // server thread can potentially have other non-messaging tasks scheduled onto it. The timeout value is
                // arbitrary and might be inappropriate.
                MoreExecutors.shutdownAndAwaitTermination(it, 50, SECONDS)
            }
        }
    }

    protected val cordappLoader: CordappLoader = makeCordappLoader(configuration, versionInfo)
    val schemaService = NodeSchemaService(cordappLoader.cordappSchemas).tokenize()
    val identityService = PersistentIdentityService(cacheFactory).tokenize()
    val database: CordaPersistence = createCordaPersistence(
            configuration.database,
            identityService::wellKnownPartyFromX500Name,
            identityService::wellKnownPartyFromAnonymous,
            schemaService,
            cacheFactory)

    init {
        // TODO Break cyclic dependency
        identityService.database = database
    }

    val networkMapCache = PersistentNetworkMapCache(cacheFactory, database, identityService).tokenize()
    val checkpointStorage = DBCheckpointStorage()
    @Suppress("LeakingThis")
    val transactionStorage = makeTransactionStorage(configuration.transactionCacheSizeBytes).tokenize()
    val networkMapClient: NetworkMapClient? = configuration.networkServices?.let { NetworkMapClient(it.networkMapURL, versionInfo) }
    val attachments = NodeAttachmentService(metricRegistry, cacheFactory, database).tokenize()
    val cordappProvider = CordappProviderImpl(cordappLoader, CordappConfigFileProvider(), attachments).tokenize()
    @Suppress("LeakingThis")
    val keyManagementService = makeKeyManagementService(identityService).tokenize()
    val servicesForResolution = ServicesForResolutionImpl(identityService, attachments, cordappProvider, transactionStorage)
    @Suppress("LeakingThis")
    val vaultService = makeVaultService(keyManagementService, servicesForResolution, database).tokenize()
    val nodeProperties = NodePropertiesPersistentStore(StubbedNodeUniqueIdProvider::value, database, cacheFactory)
    val flowLogicRefFactory = FlowLogicRefFactoryImpl(cordappLoader.appClassLoader)
    val networkMapUpdater = NetworkMapUpdater(
            networkMapCache,
            NodeInfoWatcher(
                    configuration.baseDirectory,
                    @Suppress("LeakingThis")
                    rxIoScheduler,
                    Duration.ofMillis(configuration.additionalNodeInfoPollingFrequencyMsec)
            ),
            networkMapClient,
            configuration.baseDirectory,
            configuration.extraNetworkMapKeys
    ).closeOnStop()
    @Suppress("LeakingThis")
    val transactionVerifierService = InMemoryTransactionVerifierService(transactionVerifierWorkerCount).tokenize()
    val contractUpgradeService = ContractUpgradeServiceImpl(cacheFactory).tokenize()
    val auditService = DummyAuditService().tokenize()
    @Suppress("LeakingThis")
    protected val network: MessagingService = makeMessagingService().tokenize()
    val services = ServiceHubInternalImpl().tokenize()
    @Suppress("LeakingThis")
    val smm = makeStateMachineManager()
    val flowStarter = FlowStarterImpl(smm, flowLogicRefFactory)
    private val schedulerService = NodeSchedulerService(
            platformClock,
            database,
            flowStarter,
            servicesForResolution,
            flowLogicRefFactory,
            nodeProperties,
            configuration.drainingModePollPeriod,
            unfinishedSchedules = busyNodeLatch
    ).tokenize().closeOnStop()

    private val cordappServices = MutableClassToInstanceMap.create<SerializeAsToken>()
    private val flowFactories = ConcurrentHashMap<Class<out FlowLogic<*>>, InitiatedFlowFactory<*>>()
    private val shutdownExecutor = Executors.newSingleThreadExecutor()

    protected abstract val transactionVerifierWorkerCount: Int
    /**
     * Should be [rx.schedulers.Schedulers.io] for production,
     * or [rx.internal.schedulers.CachedThreadScheduler] (with shutdown registered with [runOnStop]) for shared-JVM testing.
     */
    protected abstract val rxIoScheduler: Scheduler

    /**
     * Completes once the node has successfully registered with the network map service
     * or has loaded network map data from local database.
     */
    val nodeReadyFuture: CordaFuture<Unit> get() = networkMapCache.nodeReady.map { Unit }

    open val serializationWhitelists: List<SerializationWhitelist> by lazy {
        cordappLoader.cordapps.flatMap { it.serializationWhitelists }
    }

    /** Set to non-null once [start] has been successfully called. */
    open val started: S? get() = _started
    @Volatile
    private var _started: S? = null

    private fun <T : Any> T.tokenize(): T {
        tokenizableServices?.add(this) ?: throw IllegalStateException("The tokenisable services list has already been finalised")
        return this
    }

    protected fun <T : AutoCloseable> T.closeOnStop(): T {
        runOnStop += this::close
        return this
    }

    /** The implementation of the [CordaRPCOps] interface used by this node. */
    open fun makeRPCOps(): CordaRPCOps {
        val ops: CordaRPCOps = CordaRPCOpsImpl(services, smm, flowStarter) { shutdownExecutor.submit { stop() } }.also { it.closeOnStop() }
        val proxies = mutableListOf<(CordaRPCOps) -> CordaRPCOps>()
        // Mind that order is relevant here.
        proxies += ::AuthenticatedRpcOpsProxy
        if (!configuration.devMode) {
            proxies += { it -> ExceptionMaskingRpcOpsProxy(it, true) }
        }
        proxies += { it -> ExceptionSerialisingRpcOpsProxy(it, configuration.devMode) }
        return proxies.fold(ops) { delegate, decorate -> decorate(delegate) }
    }

    private fun initKeyStores(): X509Certificate {
        if (configuration.devMode) {
            configuration.configureWithDevSSLCertificate()
        }
        return validateKeyStores()
    }

    open fun generateAndSaveNodeInfo(): NodeInfo {
        check(started == null) { "Node has already been started" }
        log.info("Generating nodeInfo ...")
        val trustRoot = initKeyStores()
        val (identity, identityKeyPair) = obtainIdentity(notaryConfig = null)
        startDatabase()
        val nodeCa = configuration.signingCertificateStore.get()[CORDA_CLIENT_CA]
        identityService.start(trustRoot, listOf(identity.certificate, nodeCa))
        return database.use {
            it.transaction {
                val (_, nodeInfoAndSigned) = updateNodeInfo(identity, identityKeyPair, publish = false)
                nodeInfoAndSigned.nodeInfo
            }
        }
    }

    fun clearNetworkMapCache() {
        Node.printBasicNodeInfo("Clearing network map cache entries")
        log.info("Starting clearing of network map cache entries...")
        startDatabase()
        database.use {
            networkMapCache.clearNetworkMapCache()
        }
    }

    open fun start(): S {
        check(started == null) { "Node has already been started" }

        if (configuration.devMode) {
            System.setProperty("co.paralleluniverse.fibers.verifyInstrumentation", "true")
        }
        log.info("Node starting up ...")

        val trustRoot = initKeyStores()
        val nodeCa = configuration.signingCertificateStore.get()[CORDA_CLIENT_CA]
        initialiseJVMAgents()

        schemaService.mappedSchemasWarnings().forEach {
            val warning = it.toWarning()
            log.warn(warning)
            Node.printWarning(warning)
        }

        installCoreFlows()
        registerCordappFlows()
        services.rpcFlows += cordappLoader.cordapps.flatMap { it.rpcFlows }
        val rpcOps = makeRPCOps()
        startShell()
        networkMapClient?.start(trustRoot)

        val (netParams, signedNetParams) = NetworkParametersReader(trustRoot, networkMapClient, configuration.baseDirectory).read()
        log.info("Loaded network parameters: $netParams")
        check(netParams.minimumPlatformVersion <= versionInfo.platformVersion) {
            "Node's platform version is lower than network's required minimumPlatformVersion"
        }
        servicesForResolution.start(netParams)
        networkMapCache.start(netParams.notaries)

        startDatabase()
        val (identity, identityKeyPair) = obtainIdentity(notaryConfig = null)
        identityService.start(trustRoot, listOf(identity.certificate, nodeCa))

        val mutualExclusionConfiguration = configuration.enterpriseConfiguration.mutualExclusionConfiguration
        if (mutualExclusionConfiguration.on) {
            // Ensure uniqueness in case nodes are hosted on the same machine.
            val extendedMachineName = "${configuration.baseDirectory}/${mutualExclusionConfiguration.machineName}"
            try {
                RunOnceService(database, extendedMachineName,
                        ManagementFactory.getRuntimeMXBean().name.split("@")[0],
                        mutualExclusionConfiguration.updateInterval, mutualExclusionConfiguration.waitInterval).start()
            } catch (exception: RunOnceService.RunOnceServiceWaitIntervalSleepException) {
                log.info("Will sleep for $mutualExclusionConfiguration.waitInterval seconds till lease expires then shutting down this process.")
                Thread.sleep(mutualExclusionConfiguration.waitInterval)
                System.exit(1)
            }
        }

        val (keyPairs, nodeInfoAndSigned, myNotaryIdentity) = database.transaction {
            updateNodeInfo(identity, identityKeyPair, publish = true)
        }

        val (nodeInfo, signedNodeInfo) = nodeInfoAndSigned
        identityService.ourNames = nodeInfo.legalIdentities.map { it.name }.toSet()
        services.start(nodeInfo, netParams)
        networkMapUpdater.start(trustRoot, signedNetParams.raw.hash, signedNodeInfo.raw.hash)
        startMessagingService(rpcOps, nodeInfo, myNotaryIdentity, netParams)

        // Do all of this in a database transaction so anything that might need a connection has one.
        return database.transaction {
            identityService.loadIdentities(nodeInfo.legalIdentitiesAndCerts)
            attachments.start()
            cordappProvider.start(netParams.whitelistedContractImplementations)
            nodeProperties.start()
            keyManagementService.start(keyPairs)
            val notaryService = makeNotaryService(myNotaryIdentity)
            installCordaServices(myNotaryIdentity)
            contractUpgradeService.start()
            vaultService.start()
            ScheduledActivityObserver.install(vaultService, schedulerService, flowLogicRefFactory)

            val frozenTokenizableServices = tokenizableServices!!
            tokenizableServices = null

            verifyCheckpointsCompatible(frozenTokenizableServices)

            smm.start(frozenTokenizableServices)
            // Shut down the SMM so no Fibers are scheduled.
            runOnStop += { smm.stop(acceptableLiveFiberCountOnStop()) }
            (smm as? StateMachineManagerInternal)?.let {
                val flowMonitor = FlowMonitor(smm::snapshot, configuration.flowMonitorPeriodMillis, configuration.flowMonitorSuspensionLoggingThresholdMillis)
                runOnStop += flowMonitor::stop
                flowMonitor.start()
            }

            schedulerService.start()

            createStartedNode(nodeInfo, rpcOps, notaryService).also { _started = it }
        }
    }

    /** Subclasses must override this to create a "started" node of the desired type, using the provided machinery. */
    abstract fun createStartedNode(nodeInfo: NodeInfo, rpcOps: CordaRPCOps, notaryService: NotaryService?): S

    private fun verifyCheckpointsCompatible(tokenizableServices: List<Any>) {
        try {
            CheckpointVerifier.verifyCheckpointsCompatible(checkpointStorage, cordappProvider.cordapps, versionInfo.platformVersion, services, tokenizableServices)
        } catch (e: CheckpointIncompatibleException) {
            if (configuration.devMode) {
                Node.printWarning(e.message)
            } else {
                throw e
            }
        }
    }

    open fun startShell() {
        if (configuration.shouldInitCrashShell()) {
            val shellConfiguration = configuration.toShellConfig()
            shellConfiguration.sshdPort?.let {
                log.info("Binding Shell SSHD server on port $it.")
            }
            InteractiveShell.startShell(shellConfiguration, cordappLoader.appClassLoader)
        }
    }

    private fun updateNodeInfo(identity: PartyAndCertificate,
                               identityKeyPair: KeyPair,
                               publish: Boolean): Triple<MutableSet<KeyPair>, NodeInfoAndSigned, PartyAndCertificate?> {
        val keyPairs = mutableSetOf(identityKeyPair)

        val myNotaryIdentity = configuration.notary?.let {
            if (it.isClusterConfig) {
                val (notaryIdentity, notaryIdentityKeyPair) = obtainIdentity(it)
                keyPairs += notaryIdentityKeyPair
                notaryIdentity
            } else {
                // In case of a single notary service myNotaryIdentity will be the node's single identity.
                identity
            }
        }

        val potentialNodeInfo = NodeInfo(
                myAddresses(),
                setOf(identity, myNotaryIdentity).filterNotNull(),
                versionInfo.platformVersion,
                serial = 0
        )

        val nodeInfoFromDb = getPreviousNodeInfoIfPresent(identity)


        val nodeInfo = if (potentialNodeInfo == nodeInfoFromDb?.copy(serial = 0)) {
            // The node info hasn't changed. We use the one from the database to preserve the serial.
            log.debug("Node-info hasn't changed")
            nodeInfoFromDb
        } else {
            log.info("Node-info has changed so submitting update. Old node-info was $nodeInfoFromDb")
            val newNodeInfo = potentialNodeInfo.copy(serial = platformClock.millis())
            networkMapCache.addNode(newNodeInfo)
            log.info("New node-info: $newNodeInfo")
            newNodeInfo
        }

        val nodeInfoAndSigned = NodeInfoAndSigned(nodeInfo) { publicKey, serialised ->
            val privateKey = keyPairs.single { it.public == publicKey }.private
            privateKey.sign(serialised.bytes)
        }

        // Write the node-info file even if nothing's changed, just in case the file has been deleted.
        NodeInfoWatcher.saveToFile(configuration.baseDirectory, nodeInfoAndSigned)

        // Always republish on startup, it's treated by network map server as a heartbeat.
        if (publish && networkMapClient != null) {
            tryPublishNodeInfoAsync(nodeInfoAndSigned.signed, networkMapClient)
        }

        return Triple(keyPairs, nodeInfoAndSigned, myNotaryIdentity)
    }

    private fun getPreviousNodeInfoIfPresent(identity: PartyAndCertificate): NodeInfo? {
        val nodeInfosFromDb = networkMapCache.getNodesByLegalName(identity.name)

        return when (nodeInfosFromDb.size) {
            0 -> null
            1 -> nodeInfosFromDb[0]
            else -> {
                log.warn("Found more than one node registration with our legal name, this is only expected if our keypair has been regenerated")
                nodeInfosFromDb[0]
            }
        }
    }

    // Publish node info on startup and start task that sends every day a heartbeat - republishes node info.
    private fun tryPublishNodeInfoAsync(signedNodeInfo: SignedNodeInfo, networkMapClient: NetworkMapClient) {
        // By default heartbeat interval should be set to 1 day, but for testing we may change it.
        val republishProperty = System.getProperty("net.corda.node.internal.nodeinfo.publish.interval")
        val heartbeatInterval = if (republishProperty != null) {
            try {
                Duration.parse(republishProperty)
            } catch (e: DateTimeParseException) {
                1.days
            }
        } else {
            1.days
        }
        val executor = Executors.newSingleThreadScheduledExecutor(NamedThreadFactory("Network Map Updater"))
        executor.submit(object : Runnable {
            override fun run() {
                val republishInterval = try {
                    networkMapClient.publish(signedNodeInfo)
                    heartbeatInterval
                } catch (t: Throwable) {
                    log.warn("Error encountered while publishing node info, will retry again", t)
                    // TODO: Exponential backoff? It should reach max interval of eventHorizon/2.
                    1.minutes
                }
                executor.schedule(this, republishInterval.toMinutes(), MINUTES)
            }
        })
    }

    protected abstract fun myAddresses(): List<NetworkHostAndPort>

    protected open fun makeStateMachineManager(): StateMachineManager {
        return SingleThreadedStateMachineManager(
                services,
                checkpointStorage,
                serverThread,
                database,
                newSecureRandom(),
                busyNodeLatch,
                cordappLoader.appClassLoader
        )
    }

    private fun makeCordappLoader(configuration: NodeConfiguration, versionInfo: VersionInfo): CordappLoader {
        val generatedCordapps = mutableListOf(VirtualCordapp.generateCoreCordapp(versionInfo))
        if (isRunningSimpleNotaryService(configuration)) {
            // For backwards compatibility purposes the single node notary implementation is built-in: a virtual
            // CorDapp will be generated.
            generatedCordapps += VirtualCordapp.generateSimpleNotaryCordapp(versionInfo)
        }
        return JarScanningCordappLoader.fromDirectories(
                configuration.cordappDirectories,
                versionInfo,
                extraCordapps = generatedCordapps
        )
    }

    private fun isRunningSimpleNotaryService(configuration: NodeConfiguration): Boolean {
        return configuration.notary != null && configuration.notary?.className == SimpleNotaryService::class.java.name
    }

    private class ServiceInstantiationException(cause: Throwable?) : CordaException("Service Instantiation Error", cause)

    private fun installCordaServices(myNotaryIdentity: PartyAndCertificate?) {
        val loadedServices = cordappLoader.cordapps.flatMap { it.services }
        loadedServices.forEach {
            try {
                installCordaService(flowStarter, it)
            } catch (e: NoSuchMethodException) {
                log.error("${it.name}, as a Corda service, must have a constructor with a single parameter of type " +
                        ServiceHub::class.java.name)
            } catch (e: ServiceInstantiationException) {
                log.error("Corda service ${it.name} failed to instantiate", e.cause)
            } catch (e: Exception) {
                log.error("Unable to install Corda service ${it.name}", e)
            }
        }
    }

    /**
     * This customizes the ServiceHub for each CordaService that is initiating flows.
     */
    // TODO Move this into its own file
    private class AppServiceHubImpl<T : SerializeAsToken>(private val serviceHub: ServiceHub, private val flowStarter: FlowStarter) : AppServiceHub, ServiceHub by serviceHub {
        lateinit var serviceInstance: T
        override fun <T> startTrackedFlow(flow: FlowLogic<T>): FlowProgressHandle<T> {
            val stateMachine = startFlowChecked(flow)
            return FlowProgressHandleImpl(
                    id = stateMachine.id,
                    returnValue = stateMachine.resultFuture,
                    progress = stateMachine.logic.track()?.updates ?: Observable.empty()
            )
        }

        override fun <T> startFlow(flow: FlowLogic<T>): FlowHandle<T> {
            val stateMachine = startFlowChecked(flow)
            return FlowHandleImpl(id = stateMachine.id, returnValue = stateMachine.resultFuture)
        }

        private fun <T> startFlowChecked(flow: FlowLogic<T>): FlowStateMachine<T> {
            val logicType = flow.javaClass
            require(logicType.isAnnotationPresent(StartableByService::class.java)) { "${logicType.name} was not designed for starting by a CordaService" }
            // TODO check service permissions
            // TODO switch from myInfo.legalIdentities[0].name to current node's identity as soon as available
            val context = InvocationContext.service(serviceInstance.javaClass.name, myInfo.legalIdentities[0].name)
            return flowStarter.startFlow(flow, context).getOrThrow()
        }

        override fun equals(other: Any?): Boolean {
            if (this === other) return true
            if (other !is AppServiceHubImpl<*>) return false
            return serviceHub == other.serviceHub
                    && flowStarter == other.flowStarter
                    && serviceInstance == other.serviceInstance
        }

        override fun hashCode() = Objects.hash(serviceHub, flowStarter, serviceInstance)
    }

    private fun <T : SerializeAsToken> installCordaService(flowStarter: FlowStarter, serviceClass: Class<T>) {
        serviceClass.requireAnnotation<CordaService>()

        val service = try {
            val serviceContext = AppServiceHubImpl<T>(services, flowStarter)
            val extendedServiceConstructor = serviceClass.getDeclaredConstructor(AppServiceHub::class.java).apply { isAccessible = true }
            val service = extendedServiceConstructor.newInstance(serviceContext)
            serviceContext.serviceInstance = service
            service
        } catch (ex: NoSuchMethodException) {
            val constructor = serviceClass.getDeclaredConstructor(ServiceHub::class.java).apply { isAccessible = true }
            log.warn("${serviceClass.name} is using legacy CordaService constructor with ServiceHub parameter. " +
                    "Upgrade to an AppServiceHub parameter to enable updated API features.")
            constructor.newInstance(services)
        } catch (e: InvocationTargetException) {
            throw ServiceInstantiationException(e.cause)
        }

        cordappServices.putInstance(serviceClass, service)

        service.tokenize()
        log.info("Installed ${serviceClass.name} Corda service")
    }

    private fun registerCordappFlows() {
        cordappLoader.cordapps.flatMap { it.initiatedFlows }
                .forEach {
                    try {
                        registerInitiatedFlowInternal(smm, it, track = false)
                    } catch (e: NoSuchMethodException) {
                        log.error("${it.name}, as an initiated flow, must have a constructor with a single parameter " +
                                "of type ${Party::class.java.name}")
                    } catch (e: Exception) {
                        log.error("Unable to register initiated flow ${it.name}", e)
                    }
                }
    }

    fun <T : FlowLogic<*>> registerInitiatedFlow(smm: StateMachineManager, initiatedFlowClass: Class<T>): Observable<T> {
        return registerInitiatedFlowInternal(smm, initiatedFlowClass, track = true)
    }

    // TODO remove once not needed
    private fun deprecatedFlowConstructorMessage(flowClass: Class<*>): String {
        return "Installing flow factory for $flowClass accepting a ${Party::class.java.simpleName}, which is deprecated. " +
                "It should accept a ${FlowSession::class.java.simpleName} instead"
    }

    private fun <F : FlowLogic<*>> registerInitiatedFlowInternal(smm: StateMachineManager, initiatedFlow: Class<F>, track: Boolean): Observable<F> {
        val constructors = initiatedFlow.declaredConstructors.associateBy { it.parameterTypes.toList() }
        val flowSessionCtor = constructors[listOf(FlowSession::class.java)]?.apply { isAccessible = true }
        val ctor: (FlowSession) -> F = if (flowSessionCtor == null) {
            // Try to fallback to a Party constructor
            val partyCtor = constructors[listOf(Party::class.java)]?.apply { isAccessible = true }
            if (partyCtor == null) {
                throw IllegalArgumentException("$initiatedFlow must have a constructor accepting a ${FlowSession::class.java.name}")
            } else {
                log.warn(deprecatedFlowConstructorMessage(initiatedFlow))
            }
            { flowSession: FlowSession -> uncheckedCast(partyCtor.newInstance(flowSession.counterparty)) }
        } else {
            { flowSession: FlowSession -> uncheckedCast(flowSessionCtor.newInstance(flowSession)) }
        }
        val initiatingFlow = initiatedFlow.requireAnnotation<InitiatedBy>().value.java
        val (version, classWithAnnotation) = initiatingFlow.flowVersionAndInitiatingClass
        require(classWithAnnotation == initiatingFlow) {
            "${InitiatedBy::class.java.name} must point to ${classWithAnnotation.name} and not ${initiatingFlow.name}"
        }
        val flowFactory = InitiatedFlowFactory.CorDapp(version, initiatedFlow.appName, ctor)
        val observable = internalRegisterFlowFactory(smm, initiatingFlow, flowFactory, initiatedFlow, track)
        log.info("Registered ${initiatingFlow.name} to initiate ${initiatedFlow.name} (version $version)")
        return observable
    }

    protected fun <F : FlowLogic<*>> internalRegisterFlowFactory(smm: StateMachineManager,
                                                                 initiatingFlowClass: Class<out FlowLogic<*>>,
                                                                 flowFactory: InitiatedFlowFactory<F>,
                                                                 initiatedFlowClass: Class<F>,
                                                                 track: Boolean): Observable<F> {
        val observable = if (track) {
            smm.changes.filter { it is StateMachineManager.Change.Add }.map { it.logic }.ofType(initiatedFlowClass)
        } else {
            Observable.empty()
        }
        check(initiatingFlowClass !in flowFactories.keys) {
            "$initiatingFlowClass is attempting to register multiple initiated flows"
        }
        flowFactories[initiatingFlowClass] = flowFactory
        return observable
    }

    /**
     * Installs a flow that's core to the Corda platform. Unlike CorDapp flows which are versioned individually using
     * [InitiatingFlow.version], core flows have the same version as the node's platform version. To cater for backwards
     * compatibility [flowFactory] provides a second parameter which is the platform version of the initiating party.
     */
    @VisibleForTesting
    fun installCoreFlow(clientFlowClass: KClass<out FlowLogic<*>>, flowFactory: (FlowSession) -> FlowLogic<*>) {
        require(clientFlowClass.java.flowVersionAndInitiatingClass.first == 1) {
            "${InitiatingFlow::class.java.name}.version not applicable for core flows; their version is the node's platform version"
        }
        flowFactories[clientFlowClass.java] = InitiatedFlowFactory.Core(flowFactory)
        log.debug { "Installed core flow ${clientFlowClass.java.name}" }
    }

    private fun installCoreFlows() {
        installCoreFlow(FinalityFlow::class, ::FinalityHandler)
        installCoreFlow(NotaryChangeFlow::class, ::NotaryChangeHandler)
        installCoreFlow(ContractUpgradeFlow.Initiate::class, ::ContractUpgradeHandler)
        installCoreFlow(SwapIdentitiesFlow::class, ::SwapIdentitiesHandler)
    }

    protected open fun makeTransactionStorage(transactionCacheSizeBytes: Long): WritableTransactionStorage {
        return DBTransactionStorage(database, cacheFactory)
    }

    @VisibleForTesting
    protected open fun acceptableLiveFiberCountOnStop(): Int = 0

    private fun getCertificateStores(): AllCertificateStores? {
        return try {
            // The following will throw IOException if key file not found or KeyStoreException if keystore password is incorrect.
            val sslKeyStore = configuration.p2pSslOptions.keyStore.get()
            val identitiesKeyStore = configuration.signingCertificateStore.get()
            val trustStore = configuration.p2pSslOptions.trustStore.get()
            AllCertificateStores(trustStore, sslKeyStore, identitiesKeyStore)
        } catch (e: IOException) {
            log.error("IO exception while trying to validate keystores and truststore", e)
            null
        }
    }

    private data class AllCertificateStores(val trustStore: CertificateStore, val sslKeyStore: CertificateStore, val identitiesKeyStore: CertificateStore)

    private fun validateKeyStores(): X509Certificate {
        // Step 1. Check trustStore, sslKeyStore and identitiesKeyStore exist.
        val certStores = try {
            requireNotNull(getCertificateStores()) {
                "One or more keyStores (identity or TLS) or trustStore not found. " +
                        "Please either copy your existing keys and certificates from another node, " +
                        "or if you don't have one yet, fill out the config file and run corda.jar --initial-registration. " +
                        "Read more at: https://docs.corda.net/permissioning.html"
            }
        } catch (e: KeyStoreException) {
            throw IllegalArgumentException("At least one of the keystores or truststore passwords does not match configuration.")
        }
        // Step 2. Check that trustStore contains the correct key-alias entry.
        require(CORDA_ROOT_CA in certStores.trustStore) {
            "Alias for trustRoot key not found. Please ensure you have an updated trustStore file."
        }
        // Step 3. Check that tls keyStore contains the correct key-alias entry.
        require(CORDA_CLIENT_TLS in certStores.sslKeyStore) {
            "Alias for TLS key not found. Please ensure you have an updated TLS keyStore file."
        }

        // Step 4. Check that identity keyStores contain the correct key-alias entry for Node CA.
        require(CORDA_CLIENT_CA in certStores.identitiesKeyStore) {
            "Alias for Node CA key not found. Please ensure you have an updated identity keyStore file."
        }

        // Step 5. Check all cert paths chain to the trusted root.
        val trustRoot = certStores.trustStore[CORDA_ROOT_CA]
        val sslCertChainRoot = certStores.sslKeyStore.query { getCertificateChain(CORDA_CLIENT_TLS) }.last()
        val nodeCaCertChainRoot = certStores.identitiesKeyStore.query { getCertificateChain(CORDA_CLIENT_CA) }.last()

        require(sslCertChainRoot == trustRoot) { "TLS certificate must chain to the trusted root." }
        require(nodeCaCertChainRoot == trustRoot) { "Client CA certificate must chain to the trusted root." }

        if (configuration.devMode) {
            val blacklisted = isCRLDistributionPointBlacklisted(configuration.signingCertificateStore.get().query { getCertificateChain(X509Utilities.CORDA_CLIENT_CA) })
            if (blacklisted) {
                log.warn("The format of the autogenerated dev. mode certificate this system uses has been deprecated. Please contact support@r3.com for information on how to upgrade.")
            }
        }

        return trustRoot
    }

    // Specific class so that MockNode can catch it.
    class DatabaseConfigurationException(message: String) : CordaException(message)

    protected open fun startDatabase() {
        log.debug {
            val driverClasses = DriverManager.getDrivers().asSequence().map { it.javaClass.name }
            "Available JDBC drivers: $driverClasses"
        }
        val props = configuration.dataSourceProperties
        if (props.isEmpty) throw DatabaseConfigurationException("There must be a database configured.")
        val isH2Database = isH2Database(props.getProperty("dataSource.url", ""))
        val schemas = if (isH2Database) schemaService.internalSchemas() else schemaService.schemaOptions.keys
        database.startHikariPool(props, configuration.database, schemas, metricRegistry)
        // Now log the vendor string as this will also cause a connection to be tested eagerly.
        logVendorString(database, log)
    }

    private fun makeNotaryService(myNotaryIdentity: PartyAndCertificate?): NotaryService? {
        return configuration.notary?.let { notaryConfig ->
            val serviceClass = getNotaryServiceClass(notaryConfig.className)
            log.info("Starting notary service: $serviceClass")

            val notaryKey = myNotaryIdentity?.owningKey
                    ?: throw IllegalArgumentException("Unable to start notary service $serviceClass: notary identity not found")

            /** Some notary implementations only work with Java serialization. */
            maybeInstallSerializationFilter(serviceClass)

            val constructor = serviceClass.getDeclaredConstructor(ServiceHubInternal::class.java, PublicKey::class.java).apply { isAccessible = true }
            val service = constructor.newInstance(services, notaryKey) as NotaryService

            service.run {
                tokenize()
                runOnStop += ::stop
                installCoreFlow(NotaryFlow.Client::class, ::createServiceFlow)
                start()
            }
            return service
        }
    }

    /** Installs a custom serialization filter defined by a notary service implementation. Only supported in dev mode. */
    private fun maybeInstallSerializationFilter(serviceClass: Class<out NotaryService>) {
        try {
            @Suppress("UNCHECKED_CAST")
            val filter = serviceClass.getDeclaredMethod("getSerializationFilter").invoke(null) as ((Class<*>) -> Boolean)
            if (configuration.devMode) {
                log.warn("Installing a custom Java serialization filter, required by ${serviceClass.name}. " +
                        "Note this is only supported in dev mode – a production node will fail to start if serialization filters are used.")
                SerialFilter.install(filter)
            } else {
                throw UnsupportedOperationException("Unable to install a custom Java serialization filter, not in dev mode.")
            }
        } catch (e: NoSuchMethodException) {
            // No custom serialization filter declared
        }
    }

    private fun getNotaryServiceClass(className: String): Class<out NotaryService> {
        val loadedImplementations = cordappLoader.cordapps.mapNotNull { it.notaryService }
        log.debug("Notary service implementations found: ${loadedImplementations.joinToString(", ")}")
        return loadedImplementations.firstOrNull { it.name == className }
                ?: throw IllegalArgumentException("The notary service implementation specified in the configuration: $className is not found. Available implementations: ${loadedImplementations.joinToString(", ")}}")
    }

    protected open fun makeKeyManagementService(identityService: PersistentIdentityService): KeyManagementServiceInternal {
        // Place the long term identity key in the KMS. Eventually, this is likely going to be separated again because
        // the KMS is meant for derived temporary keys used in transactions, and we're not supposed to sign things with
        // the identity key. But the infrastructure to make that easy isn't here yet.
        return PersistentKeyManagementService(cacheFactory, identityService, database)
    }

    open fun stop() {
        // TODO: We need a good way of handling "nice to have" shutdown events, especially those that deal with the
        // network, including unsubscribing from updates from remote services. Possibly some sort of parameter to stop()
        // to indicate "Please shut down gracefully" vs "Shut down now".
        // Meanwhile, we let the remote service send us updates until the acknowledgment buffer overflows and it
        // unsubscribes us forcibly, rather than blocking the shutdown process.

        // Run shutdown hooks in opposite order to starting.
        for (toRun in runOnStop.reversed()) {
            toRun()
        }
        runOnStop.clear()
        shutdownExecutor.shutdown()
        _started = null
    }

    protected abstract fun makeMessagingService(): MessagingService

    protected abstract fun startMessagingService(rpcOps: RPCOps,
                                                 nodeInfo: NodeInfo,
                                                 myNotaryIdentity: PartyAndCertificate?,
                                                 networkParameters: NetworkParameters)

    private fun obtainIdentity(notaryConfig: NotaryConfig?): Pair<PartyAndCertificate, KeyPair> {
        val keyStore = configuration.signingCertificateStore.get()

        val (id, singleName) = if (notaryConfig == null || !notaryConfig.isClusterConfig) {
            // Node's main identity or if it's a single node notary.
            Pair(NODE_IDENTITY_ALIAS_PREFIX, configuration.myLegalName)
        } else {
            // The node is part of a distributed notary whose identity must already be generated beforehand.
            Pair(DISTRIBUTED_NOTARY_ALIAS_PREFIX, null)
        }
        // TODO: Integrate with Key management service?
        val privateKeyAlias = "$id-private-key"

        if (privateKeyAlias !in keyStore) {
            // We shouldn't have a distributed notary at this stage, so singleName should NOT be null.
            requireNotNull(singleName) {
                "Unable to find in the key store the identity of the distributed notary the node is part of"
            }
            log.info("$privateKeyAlias not found in key store, generating fresh key!")
            keyStore.storeLegalIdentity(privateKeyAlias, generateKeyPair())
        }

        val (x509Cert, keyPair) = keyStore.query { getCertificateAndKeyPair(privateKeyAlias) }

        // TODO: Use configuration to indicate composite key should be used instead of public key for the identity.
        val compositeKeyAlias = "$id-composite-key"
        val certificates = if (compositeKeyAlias in keyStore) {
            // Use composite key instead if it exists.
            val certificate = keyStore[compositeKeyAlias]
            // We have to create the certificate chain for the composite key manually, this is because we don't have a keystore
            // provider that understand compositeKey-privateKey combo. The cert chain is created using the composite key certificate +
            // the tail of the private key certificates, as they are both signed by the same certificate chain.
            listOf(certificate) + keyStore.query { getCertificateChain(privateKeyAlias) }.drop(1)
        } else {
            keyStore.query { getCertificateChain(privateKeyAlias) }.let {
                check(it[0] == x509Cert) { "Certificates from key store do not line up!" }
                it
            }
        }

        val subject = CordaX500Name.build(certificates[0].subjectX500Principal)
        if (singleName != null && subject != singleName) {
            throw ConfigurationException("The name '$singleName' for $id doesn't match what's in the key store: $subject")
        } else if (notaryConfig != null && notaryConfig.isClusterConfig && notaryConfig.serviceLegalName != null && subject != notaryConfig.serviceLegalName) {
            // Note that we're not checking if `notaryConfig.serviceLegalName` is not present for backwards compatibility.
            throw ConfigurationException("The name of the notary service '${notaryConfig.serviceLegalName}' for $id doesn't " +
                    "match what's in the key store: $subject. You might need to adjust the configuration of `notary.serviceLegalName`.")
        }

        val certPath = X509Utilities.buildCertPath(certificates)
        return Pair(PartyAndCertificate(certPath), keyPair)
    }

    protected open fun generateKeyPair() = cryptoGenerateKeyPair()

    protected open fun makeVaultService(keyManagementService: KeyManagementService,
                                        services: ServicesForResolution,
                                        database: CordaPersistence): VaultServiceInternal {
        return NodeVaultService(
                platformClock,
                keyManagementService,
                services,
                database,
                schemaService,
                cacheFactory
        )
    }

    /** Load configured JVM agents */
    private fun initialiseJVMAgents() {
        configuration.jmxMonitoringHttpPort?.let { port ->
            requireNotNull(NodeBuildProperties.JOLOKIA_AGENT_VERSION) {
                "'jolokiaAgentVersion' missing from build properties"
            }
            log.info("Starting Jolokia agent on HTTP port: $port")
            val libDir = Paths.get(configuration.baseDirectory.toString(), "drivers")
            val jarFilePath = JVMAgentRegistry.resolveAgentJar(
                    "jolokia-jvm-${NodeBuildProperties.JOLOKIA_AGENT_VERSION}-agent.jar", libDir)
                    ?: throw Error("Unable to locate agent jar file")
            log.info("Agent jar file: $jarFilePath")
            JVMAgentRegistry.attach("jolokia", "port=$port", jarFilePath)
        }
    }

    inner class ServiceHubInternalImpl : SingletonSerializeAsToken(), ServiceHubInternal, ServicesForResolution by servicesForResolution {
        override val rpcFlows = ArrayList<Class<out FlowLogic<*>>>()
        override val stateMachineRecordedTransactionMapping = DBTransactionMappingStorage(database)
        override val identityService: IdentityService get() = this@AbstractNode.identityService
        override val keyManagementService: KeyManagementService get() = this@AbstractNode.keyManagementService
        override val schemaService: SchemaService get() = this@AbstractNode.schemaService
        override val validatedTransactions: WritableTransactionStorage get() = this@AbstractNode.transactionStorage
        override val cordappProvider: CordappProviderInternal get() = this@AbstractNode.cordappProvider
        override val networkMapCache: NetworkMapCacheInternal get() = this@AbstractNode.networkMapCache
        override val vaultService: VaultServiceInternal get() = this@AbstractNode.vaultService
        override val nodeProperties: NodePropertiesStore get() = this@AbstractNode.nodeProperties
        override val database: CordaPersistence get() = this@AbstractNode.database
        override val monitoringService: MonitoringService get() = this@AbstractNode.monitoringService
        override val transactionVerifierService: TransactionVerifierService get() = this@AbstractNode.transactionVerifierService
        override val contractUpgradeService: ContractUpgradeService get() = this@AbstractNode.contractUpgradeService
        override val auditService: AuditService get() = this@AbstractNode.auditService
        override val attachments: AttachmentStorageInternal get() = this@AbstractNode.attachments
        override val networkService: MessagingService get() = network
        override val clock: Clock get() = platformClock
        override val configuration: NodeConfiguration get() = this@AbstractNode.configuration
        override val networkMapUpdater: NetworkMapUpdater get() = this@AbstractNode.networkMapUpdater
        override val cacheFactory: NamedCacheFactory get() = this@AbstractNode.cacheFactory

        private lateinit var _myInfo: NodeInfo
        override val myInfo: NodeInfo get() = _myInfo

        private lateinit var _networkParameters: NetworkParameters
        override val networkParameters: NetworkParameters get() = _networkParameters

        fun start(myInfo: NodeInfo, networkParameters: NetworkParameters) {
            this._myInfo = myInfo
            this._networkParameters = networkParameters
        }

        override fun <T : SerializeAsToken> cordaService(type: Class<T>): T {
            require(type.isAnnotationPresent(CordaService::class.java)) { "${type.name} is not a Corda service" }
            return cordappServices.getInstance(type)
                    ?: throw IllegalArgumentException("Corda service ${type.name} does not exist")
        }

        override fun getFlowFactory(initiatingFlowClass: Class<out FlowLogic<*>>): InitiatedFlowFactory<*>? {
            return flowFactories[initiatingFlowClass]
        }

        override fun jdbcSession(): Connection = database.createSession()

        // allows services to register handlers to be informed when the node stop method is called
        override fun registerUnloadHandler(runOnStop: () -> Unit) {
            this@AbstractNode.runOnStop += runOnStop
        }
    }
}

@VisibleForTesting
internal fun logVendorString(database: CordaPersistence, log: Logger) {
    database.transaction {
        log.info("Connected to ${connection.metaData.databaseProductName} database.")
    }
}

// TODO Move this into its own file
class FlowStarterImpl(private val smm: StateMachineManager, private val flowLogicRefFactory: FlowLogicRefFactory) : FlowStarter {
    override fun <T> startFlow(event: ExternalEvent.ExternalStartFlowEvent<T>): CordaFuture<FlowStateMachine<T>> {
        smm.deliverExternalEvent(event)
        return event.future
    }

    override fun <T> startFlow(logic: FlowLogic<T>, context: InvocationContext): CordaFuture<FlowStateMachine<T>> {
        val startFlowEvent = object : ExternalEvent.ExternalStartFlowEvent<T>, DeduplicationHandler {
            override fun insideDatabaseTransaction() {}

            override fun afterDatabaseTransaction() {}

            override val externalCause: ExternalEvent
                get() = this
            override val deduplicationHandler: DeduplicationHandler
                get() = this

            override val flowLogic: FlowLogic<T>
                get() = logic
            override val context: InvocationContext
                get() = context

            override fun wireUpFuture(flowFuture: CordaFuture<FlowStateMachine<T>>) {
                _future.captureLater(flowFuture)
            }

            private val _future = openFuture<FlowStateMachine<T>>()
            override val future: CordaFuture<FlowStateMachine<T>>
                get() = _future

        }
        return startFlow(startFlowEvent)
    }

    override fun <T> invokeFlowAsync(
            logicType: Class<out FlowLogic<T>>,
            context: InvocationContext,
            vararg args: Any?): CordaFuture<FlowStateMachine<T>> {
        val logicRef = flowLogicRefFactory.createForRPC(logicType, *args)
        val logic: FlowLogic<T> = uncheckedCast(flowLogicRefFactory.toFlowLogic(logicRef))
        return startFlow(logic, context)
    }
}

class ConfigurationException(message: String) : CordaException(message)

fun createCordaPersistence(databaseConfig: DatabaseConfig,
                           wellKnownPartyFromX500Name: (CordaX500Name) -> Party?,
                           wellKnownPartyFromAnonymous: (AbstractParty) -> Party?,
                           schemaService: SchemaService,
                           cacheFactory: NamedCacheFactory): CordaPersistence {
    // Register the AbstractPartyDescriptor so Hibernate doesn't warn when encountering AbstractParty. Unfortunately
    // Hibernate warns about not being able to find a descriptor if we don't provide one, but won't use it by default
    // so we end up providing both descriptor and converter. We should re-examine this in later versions to see if
    // either Hibernate can be convinced to stop warning, use the descriptor by default, or something else.
    JavaTypeDescriptorRegistry.INSTANCE.addDescriptor(AbstractPartyDescriptor(wellKnownPartyFromX500Name, wellKnownPartyFromAnonymous))
    val attributeConverters = listOf(AbstractPartyToX500NameAsStringConverter(wellKnownPartyFromX500Name, wellKnownPartyFromAnonymous))
    return CordaPersistence(databaseConfig, schemaService.schemaOptions.keys, cacheFactory, attributeConverters)
}

fun CordaPersistence.startHikariPool(hikariProperties: Properties, databaseConfig: DatabaseConfig, schemas: Set<MappedSchema>, metricRegistry: MetricRegistry? = null) {
    try {
        val dataSource = DataSourceFactory.createDataSource(hikariProperties, metricRegistry = metricRegistry)
        val jdbcUrl = hikariProperties.getProperty("dataSource.url", "")
        val schemaMigration = SchemaMigration(schemas, dataSource, databaseConfig)
        schemaMigration.nodeStartup(dataSource.connection.use { DBCheckpointStorage().getCheckpointCount(it) != 0L }, isH2Database(jdbcUrl))
        start(dataSource, jdbcUrl)
    } catch (ex: Exception) {
        when {
            ex is HikariPool.PoolInitializationException -> throw CouldNotCreateDataSourceException("Could not connect to the database. Please check your JDBC connection URL, or the connectivity to the database.", ex)
            ex.cause is ClassNotFoundException -> throw CouldNotCreateDataSourceException("Could not find the database driver class. Please add it to the 'drivers' folder. See: https://docs.corda.net/corda-configuration-file.html")
            ex is OutstandingDatabaseChangesException -> throw (DatabaseIncompatibleException(ex.message))
            ex is DatabaseIncompatibleException -> throw ex
            else -> throw CouldNotCreateDataSourceException("Could not create the DataSource: ${ex.message}", ex)
        }
    }
}

fun clientSslOptionsCompatibleWith(nodeRpcOptions: NodeRpcOptions): ClientRpcSslOptions? {

    if (!nodeRpcOptions.useSsl || nodeRpcOptions.sslConfig == null) {
        return null
    }
    // Here we're using the node's RPC key store as the RPC client's trust store.
    return ClientRpcSslOptions(trustStorePath = nodeRpcOptions.sslConfig!!.keyStorePath, trustStorePassword = nodeRpcOptions.sslConfig!!.keyStorePassword)
}<|MERGE_RESOLUTION|>--- conflicted
+++ resolved
@@ -88,11 +88,8 @@
 import rx.Observable
 import rx.Scheduler
 import java.io.IOException
-<<<<<<< HEAD
+import java.lang.UnsupportedOperationException
 import java.lang.management.ManagementFactory
-=======
-import java.lang.UnsupportedOperationException
->>>>>>> dd60ae27
 import java.lang.reflect.InvocationTargetException
 import java.nio.file.Paths
 import java.security.KeyPair
@@ -159,6 +156,7 @@
             identityService::wellKnownPartyFromX500Name,
             identityService::wellKnownPartyFromAnonymous,
             schemaService,
+            configuration.dataSourceProperties,
             cacheFactory)
 
     init {
