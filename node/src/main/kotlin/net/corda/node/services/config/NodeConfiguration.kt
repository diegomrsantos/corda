package net.corda.node.services.config

import com.typesafe.config.Config
import net.corda.core.context.AuthServiceId
import net.corda.core.identity.CordaX500Name
import net.corda.core.internal.div
import net.corda.core.utilities.NetworkHostAndPort
import net.corda.core.utilities.loggerFor
import net.corda.core.utilities.seconds
import net.corda.node.internal.artemis.CertificateChainCheckPolicy
import net.corda.node.services.config.rpc.NodeRpcOptions
import net.corda.nodeapi.internal.config.NodeSSLConfiguration
import net.corda.nodeapi.internal.config.SSLConfiguration
import net.corda.nodeapi.internal.config.User
import net.corda.nodeapi.internal.config.parseAs
import net.corda.nodeapi.internal.persistence.CordaPersistence.DataSourceConfigTag
import net.corda.nodeapi.internal.persistence.DatabaseConfig
import java.net.URL
import java.nio.file.Path
import java.time.Duration
import java.util.*


val Int.MB: Long get() = this * 1024L * 1024L

interface NodeConfiguration : NodeSSLConfiguration {
    val myLegalName: CordaX500Name
    val emailAddress: String
    val jmxMonitoringHttpPort: Int?
    val dataSourceProperties: Properties
    val rpcUsers: List<User>
    val security: SecurityConfiguration?
    val devMode: Boolean
    val devModeOptions: DevModeOptions?
    val compatibilityZoneURL: URL?
    val certificateChainCheckPolicies: List<CertChainPolicyConfig>
    val verifierType: VerifierType
    val messageRedeliveryDelaySeconds: Int
    val notary: NotaryConfig?
    val activeMQServer: ActiveMqServerConfiguration
    val additionalNodeInfoPollingFrequencyMsec: Long
    val p2pAddress: NetworkHostAndPort
    val rpcOptions: NodeRpcOptions
    val messagingServerAddress: NetworkHostAndPort?
    val enterpriseConfiguration: EnterpriseConfiguration
    // TODO Move into DevModeOptions
    val useTestClock: Boolean get() = false
    val detectPublicIp: Boolean get() = true
    val sshd: SSHDConfiguration?
    val database: DatabaseConfig
    val relay: RelayConfiguration?
    val noLocalShell: Boolean get() = false
    val transactionCacheSizeBytes: Long get() = defaultTransactionCacheSize
    val attachmentContentCacheSizeBytes: Long get() = defaultAttachmentContentCacheSize
    val attachmentCacheBound: Long get() = defaultAttachmentCacheBound
    val graphiteOptions: GraphiteOptions? get() = null

    // do not change this value without syncing it with ScheduledFlowsDrainingModeTest
    val drainingModePollPeriod: Duration get() = Duration.ofSeconds(5)

    fun validate(): List<String>

    companion object {
        // default to at least 8MB and a bit extra for larger heap sizes
        val defaultTransactionCacheSize: Long = 8.MB + getAdditionalCacheMemory()

        // add 5% of any heapsize over 300MB to the default transaction cache size
        private fun getAdditionalCacheMemory(): Long {
            return Math.max((Runtime.getRuntime().maxMemory() - 300.MB) / 20, 0)
        }

        val defaultAttachmentContentCacheSize: Long = 10.MB
        val defaultAttachmentCacheBound = 1024L
    }
}

data class DevModeOptions(val disableCheckpointChecker: Boolean = false)

data class GraphiteOptions(
        val server: String,
        val port: Int,
        val prefix: String? = null, // defaults to org name and ip address when null
        val sampleInvervallSeconds: Long = 60
)

fun NodeConfiguration.shouldCheckCheckpoints(): Boolean {
    return this.devMode && this.devModeOptions?.disableCheckpointChecker != true
}

fun NodeConfiguration.shouldStartSSHDaemon() = this.sshd != null
fun NodeConfiguration.shouldStartLocalShell() = !this.noLocalShell && System.console() != null && this.devMode
fun NodeConfiguration.shouldInitCrashShell() = shouldStartLocalShell() || shouldStartSSHDaemon()

data class NotaryConfig(val validating: Boolean,
                        val raft: RaftConfig? = null,
                        val bftSMaRt: BFTSMaRtConfiguration? = null,
                        val custom: Boolean = false,
                        val mysql: MySQLConfiguration? = null
) {
    init {
        require(raft == null || bftSMaRt == null || !custom || mysql == null) {
            "raft, bftSMaRt, custom, and mysql configs cannot be specified together"
        }
    }
    val isClusterConfig: Boolean get() = raft != null || bftSMaRt != null
}

data class MySQLConfiguration(
        val dataSource: Properties,
        val connectionRetries: Int = 0
) {
    init {
        require(connectionRetries >= 0) { "connectionRetries cannot be negative" }
    }
}

data class RaftConfig(val nodeAddress: NetworkHostAndPort, val clusterAddresses: List<NetworkHostAndPort>)

/** @param exposeRaces for testing only, so its default is not in reference.conf but here. */
data class BFTSMaRtConfiguration(
        val replicaId: Int,
        val clusterAddresses: List<NetworkHostAndPort>,
        val debug: Boolean = false,
        val exposeRaces: Boolean = false
) {
    init {
        require(replicaId >= 0) { "replicaId cannot be negative" }
    }
}

data class BridgeConfiguration(val retryIntervalMs: Long,
                               val maxRetryIntervalMin: Long,
                               val retryIntervalMultiplier: Double)

data class ActiveMqServerConfiguration(val bridge: BridgeConfiguration)

fun Config.parseAsNodeConfiguration(): NodeConfiguration = parseAs<NodeConfigurationImpl>()

data class NodeConfigurationImpl(
        /** This is not retrieved from the config file but rather from a command line argument. */
        override val baseDirectory: Path,
        override val myLegalName: CordaX500Name,
        override val jmxMonitoringHttpPort: Int? = null,
        override val emailAddress: String,
        override val keyStorePassword: String,
        override val trustStorePassword: String,
        override val dataSourceProperties: Properties,
        override val compatibilityZoneURL: URL? = null,
        override val rpcUsers: List<User>,
        override val security: SecurityConfiguration? = null,
        override val verifierType: VerifierType,
        // TODO typesafe config supports the notion of durations. Make use of that by mapping it to java.time.Duration.
        // Then rename this to messageRedeliveryDelay and make it of type Duration
        override val messageRedeliveryDelaySeconds: Int = 30,
        override val p2pAddress: NetworkHostAndPort,
        private val rpcAddress: NetworkHostAndPort? = null,
        private val rpcSettings: NodeRpcSettings,
        override val relay: RelayConfiguration?,
        // TODO This field is slightly redundant as p2pAddress is sufficient to hold the address of the node's MQ broker.
        // Instead this should be a Boolean indicating whether that broker is an internal one started by the node or an external one
        override val messagingServerAddress: NetworkHostAndPort?,
        override val enterpriseConfiguration: EnterpriseConfiguration,
        override val notary: NotaryConfig?,
        override val certificateChainCheckPolicies: List<CertChainPolicyConfig>,
        override val devMode: Boolean = false,
        override val noLocalShell: Boolean = false,
        override val devModeOptions: DevModeOptions? = null,
        override val useTestClock: Boolean = false,
        override val detectPublicIp: Boolean = true,
        override val activeMQServer: ActiveMqServerConfiguration,
        // TODO See TODO above. Rename this to nodeInfoPollingFrequency and make it of type Duration
        override val additionalNodeInfoPollingFrequencyMsec: Long = 5.seconds.toMillis(),
        override val sshd: SSHDConfiguration? = null,
        override val database: DatabaseConfig = DatabaseConfig(exportHibernateJMXStatistics = devMode),
        private val transactionCacheSizeMegaBytes: Int? = null,
        private val attachmentContentCacheSizeMegaBytes: Int? = null,
        override val attachmentCacheBound: Long = NodeConfiguration.defaultAttachmentCacheBound,
        override val graphiteOptions: GraphiteOptions? = null,
        // do not use or remove (breaks DemoBench together with rejection of unknown configuration keys during parsing)
<<<<<<< HEAD
        private val h2port: Int = 0
) : NodeConfiguration {
=======
        private val h2port: Int  = 0,
        // do not use or remove (used by Capsule)
        private val jarDirs: List<String> = emptyList()
    ) : NodeConfiguration {
>>>>>>> f4837632
    companion object {
        private val logger = loggerFor<NodeConfigurationImpl>()
    }

    override val rpcOptions: NodeRpcOptions = initialiseRpcOptions(rpcAddress, rpcSettings, SslOptions(baseDirectory / "certificates", keyStorePassword, trustStorePassword))

    private fun initialiseRpcOptions(explicitAddress: NetworkHostAndPort?, settings: NodeRpcSettings, fallbackSslOptions: SSLConfiguration): NodeRpcOptions {
        return when {
            explicitAddress != null -> {
                require(settings.address == null) { "Can't provide top-level rpcAddress and rpcSettings.address (they control the same property)." }
                logger.warn("Top-level declaration of property 'rpcAddress' is deprecated. Please use 'rpcSettings.address' instead.")
                settings.copy(address = explicitAddress)
            }
            else -> settings
        }.asOptions(fallbackSslOptions)
    }

    override fun validate(): List<String> {
        val errors = mutableListOf<String>()
        errors += validateRpcOptions(rpcOptions)
        return errors
    }

    private fun validateRpcOptions(options: NodeRpcOptions): List<String> {
        val errors = mutableListOf<String>()
        if (options.address != null) {
            if (!options.useSsl && options.adminAddress == null) {
                errors += "'rpcSettings.adminAddress': missing. Property is mandatory when 'rpcSettings.useSsl' is false (default)."
            }
        }
        return errors
    }

    override val transactionCacheSizeBytes: Long
        get() = transactionCacheSizeMegaBytes?.MB ?: super.transactionCacheSizeBytes
    override val attachmentContentCacheSizeBytes: Long
        get() = attachmentContentCacheSizeMegaBytes?.MB ?: super.attachmentContentCacheSizeBytes


    init {
        // This is a sanity feature do not remove.
        require(!useTestClock || devMode) { "Cannot use test clock outside of dev mode" }
        require(devModeOptions == null || devMode) { "Cannot use devModeOptions outside of dev mode" }
        require(security == null || rpcUsers.isEmpty()) {
            "Cannot specify both 'rpcUsers' and 'security' in configuration"
        }

        // ensure our datasource configuration is sane
        require(dataSourceProperties.get("autoCommit") != true) { "Datbase auto commit cannot be enabled, Corda requires transactional behaviour" }
        dataSourceProperties.set("autoCommit", false)
        if (dataSourceProperties.get("transactionIsolation") == null) {
            dataSourceProperties["transactionIsolation"] = database.transactionIsolationLevel.jdbcString
        }

        // enforce that SQLServer does not get sent all strings as Unicode - hibernate handles this "cleverly"
        val dataSourceUrl = dataSourceProperties.getProperty(DataSourceConfigTag.DATA_SOURCE_URL, "")
        if (dataSourceUrl.contains(":sqlserver:") && !dataSourceUrl.contains("sendStringParametersAsUnicode", true)) {
            dataSourceProperties[DataSourceConfigTag.DATA_SOURCE_URL] = dataSourceUrl + ";sendStringParametersAsUnicode=false"
        }

        // Adjust connection pool size depending on N=flow thread pool size.
        // If there is no configured pool size set it to N + 1, otherwise check that it's greater than N.
        val flowThreadPoolSize = enterpriseConfiguration.tuning.flowThreadPoolSize
        val maxConnectionPoolSize = dataSourceProperties.getProperty("maximumPoolSize")
        if (maxConnectionPoolSize == null) {
            dataSourceProperties.setProperty("maximumPoolSize", (flowThreadPoolSize + 1).toString())
        } else {
            require(maxConnectionPoolSize.toInt() > flowThreadPoolSize)
        }
    }
}

data class NodeRpcSettings(
        val address: NetworkHostAndPort?,
        val adminAddress: NetworkHostAndPort?,
        val standAloneBroker: Boolean = false,
        val useSsl: Boolean = false,
        val ssl: SslOptions?
) {
    fun asOptions(fallbackSslOptions: SSLConfiguration): NodeRpcOptions {
        return object : NodeRpcOptions {
            override val address = this@NodeRpcSettings.address
            override val adminAddress = this@NodeRpcSettings.adminAddress
            override val standAloneBroker = this@NodeRpcSettings.standAloneBroker
            override val useSsl = this@NodeRpcSettings.useSsl
            override val sslConfig = this@NodeRpcSettings.ssl ?: fallbackSslOptions

            override fun toString(): String {
                return "address: $address, adminAddress: $adminAddress, standAloneBroker: $standAloneBroker, useSsl: $useSsl, sslConfig: $sslConfig"
            }
        }
    }
}

enum class VerifierType {
    InMemory,
    OutOfProcess
}

enum class CertChainPolicyType {
    Any,
    RootMustMatch,
    LeafMustMatch,
    MustContainOneOf,
    UsernameMustMatch
}

data class CertChainPolicyConfig(val role: String, private val policy: CertChainPolicyType, private val trustedAliases: Set<String>) {
    val certificateChainCheckPolicy: CertificateChainCheckPolicy
        get() {
            return when (policy) {
                CertChainPolicyType.Any -> CertificateChainCheckPolicy.Any
                CertChainPolicyType.RootMustMatch -> CertificateChainCheckPolicy.RootMustMatch
                CertChainPolicyType.LeafMustMatch -> CertificateChainCheckPolicy.LeafMustMatch
                CertChainPolicyType.MustContainOneOf -> CertificateChainCheckPolicy.MustContainOneOf(trustedAliases)
                CertChainPolicyType.UsernameMustMatch -> CertificateChainCheckPolicy.UsernameMustMatchCommonName
            }
        }
}

data class SSHDConfiguration(val port: Int)

// Supported types of authentication/authorization data providers
enum class AuthDataSourceType {
    // External RDBMS
    DB,

    // Static dataset hard-coded in config
    INMEMORY
}

// Password encryption scheme
enum class PasswordEncryption {

    // Password stored in clear
    NONE,

    // Password salt-hashed using Apache Shiro flexible encryption format
    // [org.apache.shiro.crypto.hash.format.Shiro1CryptFormat]
    SHIRO_1_CRYPT
}

// Subset of Node configuration related to security aspects
data class SecurityConfiguration(val authService: SecurityConfiguration.AuthService) {

    // Configure RPC/Shell users authentication/authorization service
    data class AuthService(val dataSource: AuthService.DataSource,
                           val id: AuthServiceId = defaultAuthServiceId(dataSource.type),
                           val options: AuthService.Options? = null) {

        init {
            require(!(dataSource.type == AuthDataSourceType.INMEMORY &&
                    options?.cache != null)) {
                "No cache supported for INMEMORY data provider"
            }
        }

        // Optional components: cache
        data class Options(val cache: Options.Cache?) {

            // Cache parameters
            data class Cache(val expireAfterSecs: Long, val maxEntries: Long) {
                init {
                    require(expireAfterSecs >= 0) {
                        "Expected positive value for 'cache.expireAfterSecs'"
                    }
                    require(maxEntries > 0) {
                        "Expected positive value for 'cache.maxEntries'"
                    }
                }
            }
        }

        // Provider of users credentials and permissions data
        data class DataSource(val type: AuthDataSourceType,
                              val passwordEncryption: PasswordEncryption = PasswordEncryption.NONE,
                              val connection: Properties? = null,
                              val users: List<User>? = null) {
            init {
                when (type) {
                    AuthDataSourceType.INMEMORY -> require(users != null && connection == null)
                    AuthDataSourceType.DB -> require(users == null && connection != null)
                }
            }
        }

        companion object {
            // If unspecified, we assign an AuthServiceId by default based on the
            // underlying data provider
            fun defaultAuthServiceId(type: AuthDataSourceType) = when (type) {
                AuthDataSourceType.INMEMORY -> AuthServiceId("NODE_CONFIG")
                AuthDataSourceType.DB -> AuthServiceId("REMOTE_DATABASE")
            }

            fun fromUsers(users: List<User>, encryption: PasswordEncryption = PasswordEncryption.NONE) =
                    AuthService(
                            dataSource = DataSource(
                                    type = AuthDataSourceType.INMEMORY,
                                    users = users,
                                    passwordEncryption = encryption),
                            id = AuthServiceId("NODE_CONFIG"))
        }
    }
}
data class RelayConfiguration(val relayHost: String,
                              val remoteInboundPort: Int,
                              val username: String,
                              val privateKeyFile: Path,
                              val publicKeyFile: Path,
                              val sshPort: Int = 22)<|MERGE_RESOLUTION|>--- conflicted
+++ resolved
@@ -177,15 +177,10 @@
         override val attachmentCacheBound: Long = NodeConfiguration.defaultAttachmentCacheBound,
         override val graphiteOptions: GraphiteOptions? = null,
         // do not use or remove (breaks DemoBench together with rejection of unknown configuration keys during parsing)
-<<<<<<< HEAD
-        private val h2port: Int = 0
-) : NodeConfiguration {
-=======
-        private val h2port: Int  = 0,
+        private val h2port: Int = 0,
         // do not use or remove (used by Capsule)
         private val jarDirs: List<String> = emptyList()
     ) : NodeConfiguration {
->>>>>>> f4837632
     companion object {
         private val logger = loggerFor<NodeConfigurationImpl>()
     }
