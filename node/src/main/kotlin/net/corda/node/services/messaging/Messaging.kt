--- conflicted
+++ resolved
@@ -149,11 +149,7 @@
     val peer: CordaX500Name
     /** Platform version of the sender's node. */
     val platformVersion: Int
-<<<<<<< HEAD
-    /** UUID representing the sending JVM */
-=======
     /** Sequence number of message with respect to senderUUID */
->>>>>>> 640e5c60
     val senderSeqNo: Long?
     /** True if a flow session init message */
     val isSessionInit: Boolean
@@ -191,8 +187,4 @@
     fun afterDatabaseTransaction()
 }
 
-<<<<<<< HEAD
-typealias MessageHandler = (ReceivedMessage, MessageHandlerRegistration, DeduplicationHandler) -> Unit
-=======
-typealias MessageHandler = (ReceivedMessage, MessageHandlerRegistration, DeduplicationHandler) -> Unit
->>>>>>> 640e5c60
+typealias MessageHandler = (ReceivedMessage, MessageHandlerRegistration, DeduplicationHandler) -> Unit