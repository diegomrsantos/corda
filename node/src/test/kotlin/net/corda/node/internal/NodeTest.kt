/*
 * R3 Proprietary and Confidential
 *
 * Copyright (c) 2018 R3 Limited.  All rights reserved.
 *
 * The intellectual and technical concepts contained herein are proprietary to R3 and its suppliers and are protected by trade secret law.
 *
 * Distribution of this file or any portion thereof via any medium without the express permission of R3 is strictly prohibited.
 */

package net.corda.node.internal

import com.nhaarman.mockito_kotlin.doReturn
import com.nhaarman.mockito_kotlin.whenever
import net.corda.core.identity.CordaX500Name
import net.corda.core.internal.delete
import net.corda.core.internal.list
import net.corda.core.internal.readObject
import net.corda.core.node.NodeInfo
import net.corda.core.serialization.serialize
import net.corda.core.utilities.NetworkHostAndPort
import net.corda.node.VersionInfo
import net.corda.node.internal.schemas.NodeInfoSchemaV1
import net.corda.node.services.config.NodeConfiguration
import net.corda.nodeapi.internal.SignedNodeInfo
import net.corda.nodeapi.internal.network.NodeInfoFilesCopier.Companion.NODE_INFO_FILE_NAME_PREFIX
import net.corda.nodeapi.internal.persistence.CordaPersistence
import net.corda.nodeapi.internal.persistence.DatabaseConfig
import net.corda.testing.core.ALICE_NAME
import net.corda.testing.core.SerializationEnvironmentRule
import net.corda.testing.internal.createNodeInfoAndSigned
import net.corda.testing.internal.rigorousMock
import net.corda.testing.node.MockServices.Companion.makeTestDataSourceProperties
import org.assertj.core.api.Assertions.assertThat
import org.junit.Rule
import org.junit.Test
import org.junit.rules.TemporaryFolder
import java.nio.file.Path
import kotlin.test.assertEquals
import kotlin.test.assertNull

class NodeTest {
    private abstract class AbstractNodeConfiguration : NodeConfiguration

    @Rule
    @JvmField
    val temporaryFolder = TemporaryFolder()
    @Rule
    @JvmField
    val testSerialization = SerializationEnvironmentRule()

    private fun nodeInfoFile(): Path? {
        return temporaryFolder.root.toPath().list { paths ->
            paths.filter { it.fileName.toString().startsWith(NODE_INFO_FILE_NAME_PREFIX) }.findAny().orElse(null)
        }
    }

    private fun AbstractNode.generateNodeInfo(): NodeInfo {
        assertNull(nodeInfoFile())
        generateAndSaveNodeInfo()
        val path = nodeInfoFile()!!
        try {
            return path.readObject<SignedNodeInfo>().verified()
        } finally {
            path.delete()
        }
    }

    @Test
    fun `generateAndSaveNodeInfo works`() {
        val configuration = createConfig(ALICE_NAME)
<<<<<<< HEAD
        val info = VersionInfo(789, "3.0", "SNAPSHOT", "R3")
        configureDatabase(configuration.dataSourceProperties, configuration.database, { null }, { null }).use { database ->
            val node = Node(configuration, info, initialiseSerialization = false)
=======
        val platformVersion = 789
        configureDatabase(configuration.dataSourceProperties, configuration.database, { null }, { null }).use {
            val node = Node(configuration, rigorousMock<VersionInfo>().also {
                doReturn(platformVersion).whenever(it).platformVersion
            }, initialiseSerialization = false)
>>>>>>> 244167d3
            assertEquals(node.generateNodeInfo(), node.generateNodeInfo())  // Node info doesn't change (including the serial)
        }
    }

    @Test
    fun `clear network map cache works`() {
        val configuration = createConfig(ALICE_NAME)
        val (nodeInfo, _) = createNodeInfoAndSigned(ALICE_NAME)
        configureDatabase(configuration.dataSourceProperties, configuration.database, { null }, { null }).use {
            it.transaction {
                val persistentNodeInfo = NodeInfoSchemaV1.PersistentNodeInfo(
                        id = 0,
                        hash = nodeInfo.serialize().hash.toString(),
                        addresses = nodeInfo.addresses.map { NodeInfoSchemaV1.DBHostAndPort.fromHostAndPort(it) },
                        legalIdentitiesAndCerts = nodeInfo.legalIdentitiesAndCerts.mapIndexed { idx, elem ->
                            NodeInfoSchemaV1.DBPartyAndCertificate(elem, isMain = idx == 0)
                        },
                        platformVersion = nodeInfo.platformVersion,
                        serial = nodeInfo.serial
                )
                // Save some NodeInfo
                session.save(persistentNodeInfo)
            }
            val versionInfo = VersionInfo(10, "3.0", "SNAPSHOT", "R3")
            val node = Node(configuration, versionInfo, initialiseSerialization = false)
            assertThat(getAllInfos(it)).isNotEmpty
            node.clearNetworkMapCache()
            assertThat(getAllInfos(it)).isEmpty()
        }
    }

    @Test
    fun `Node can start with multiple keypairs for its identity`() {
        val configuration = createConfig(ALICE_NAME)
        val (nodeInfo1, _) = createNodeInfoAndSigned(ALICE_NAME)
        val (nodeInfo2, _) = createNodeInfoAndSigned(ALICE_NAME)


        val persistentNodeInfo2 = NodeInfoSchemaV1.PersistentNodeInfo(
                id = 0,
                hash = nodeInfo2.serialize().hash.toString(),
                addresses = nodeInfo2.addresses.map { NodeInfoSchemaV1.DBHostAndPort.fromHostAndPort(it) },
                legalIdentitiesAndCerts = nodeInfo2.legalIdentitiesAndCerts.mapIndexed { idx, elem ->
                    NodeInfoSchemaV1.DBPartyAndCertificate(elem, isMain = idx == 0)
                },
                platformVersion = nodeInfo2.platformVersion,
                serial = nodeInfo2.serial
        )

        val persistentNodeInfo1 = NodeInfoSchemaV1.PersistentNodeInfo(
                id = 0,
                hash = nodeInfo1.serialize().hash.toString(),
                addresses = nodeInfo1.addresses.map { NodeInfoSchemaV1.DBHostAndPort.fromHostAndPort(it) },
                legalIdentitiesAndCerts = nodeInfo1.legalIdentitiesAndCerts.mapIndexed { idx, elem ->
                    NodeInfoSchemaV1.DBPartyAndCertificate(elem, isMain = idx == 0)
                },
                platformVersion = nodeInfo1.platformVersion,
                serial = nodeInfo1.serial
        )

        configureDatabase(configuration.dataSourceProperties, configuration.database, { null }, { null }).use {
            it.transaction {
                session.save(persistentNodeInfo1)
            }
            it.transaction {
                session.save(persistentNodeInfo2)
            }

            val node = Node(configuration, rigorousMock<VersionInfo>().also {
                doReturn(10).whenever(it).platformVersion
                doReturn("test-vendor").whenever(it).vendor
                doReturn("1.0").whenever(it).releaseVersion
            }, initialiseSerialization = false)

            //this throws an exception with old behaviour
            node.generateNodeInfo()
        }
    }

    private fun getAllInfos(database: CordaPersistence): List<NodeInfoSchemaV1.PersistentNodeInfo> {
        return database.transaction {
            val criteria = session.criteriaBuilder.createQuery(NodeInfoSchemaV1.PersistentNodeInfo::class.java)
            criteria.select(criteria.from(NodeInfoSchemaV1.PersistentNodeInfo::class.java))
            session.createQuery(criteria).resultList
        }
    }

    private fun createConfig(nodeName: CordaX500Name): NodeConfiguration {
        val dataSourceProperties = makeTestDataSourceProperties()
        val databaseConfig = DatabaseConfig()
        val nodeAddress = NetworkHostAndPort("0.1.2.3", 456)
        return rigorousMock<AbstractNodeConfiguration>().also {
            doReturn(null).whenever(it).relay
            doReturn(nodeAddress).whenever(it).p2pAddress
            doReturn(nodeName).whenever(it).myLegalName
            doReturn(null).whenever(it).notary // Don't add notary identity.
            doReturn(dataSourceProperties).whenever(it).dataSourceProperties
            doReturn(databaseConfig).whenever(it).database
            doReturn(temporaryFolder.root.toPath()).whenever(it).baseDirectory
            doReturn(true).whenever(it).devMode // Needed for identity cert.
            doReturn("tsp").whenever(it).trustStorePassword
            doReturn("ksp").whenever(it).keyStorePassword
        }
    }
}<|MERGE_RESOLUTION|>--- conflicted
+++ resolved
@@ -69,17 +69,9 @@
     @Test
     fun `generateAndSaveNodeInfo works`() {
         val configuration = createConfig(ALICE_NAME)
-<<<<<<< HEAD
         val info = VersionInfo(789, "3.0", "SNAPSHOT", "R3")
-        configureDatabase(configuration.dataSourceProperties, configuration.database, { null }, { null }).use { database ->
+        configureDatabase(configuration.dataSourceProperties, configuration.database, { null }, { null }).use {
             val node = Node(configuration, info, initialiseSerialization = false)
-=======
-        val platformVersion = 789
-        configureDatabase(configuration.dataSourceProperties, configuration.database, { null }, { null }).use {
-            val node = Node(configuration, rigorousMock<VersionInfo>().also {
-                doReturn(platformVersion).whenever(it).platformVersion
-            }, initialiseSerialization = false)
->>>>>>> 244167d3
             assertEquals(node.generateNodeInfo(), node.generateNodeInfo())  // Node info doesn't change (including the serial)
         }
     }
