/*
 * R3 Proprietary and Confidential
 *
 * Copyright (c) 2018 R3 Limited.  All rights reserved.
 *
 * The intellectual and technical concepts contained herein are proprietary to R3 and its suppliers and are protected by trade secret law.
 *
 * Distribution of this file or any portion thereof via any medium without the express permission of R3 is strictly prohibited.
 */

package net.corda.node.services.identity

import net.corda.core.crypto.Crypto
import net.corda.core.crypto.generateKeyPair
import net.corda.core.identity.AnonymousParty
import net.corda.core.identity.CordaX500Name
import net.corda.core.identity.Party
import net.corda.core.identity.PartyAndCertificate
import net.corda.core.node.services.UnknownAnonymousPartyException
import net.corda.node.internal.configureDatabase
import net.corda.nodeapi.internal.crypto.CertificateType
import net.corda.nodeapi.internal.crypto.X509Utilities
import net.corda.nodeapi.internal.crypto.x509Certificates
import net.corda.nodeapi.internal.persistence.CordaPersistence
import net.corda.nodeapi.internal.persistence.DatabaseConfig
import net.corda.testing.core.*
import net.corda.testing.internal.DEV_INTERMEDIATE_CA
import net.corda.testing.internal.DEV_ROOT_CA
import net.corda.testing.node.MockServices.Companion.makeTestDataSourceProperties
import net.corda.testing.node.makeTestIdentityService
import org.junit.After
import org.junit.Before
import org.junit.Rule
import org.junit.Test
import kotlin.test.assertEquals
import kotlin.test.assertFailsWith
import kotlin.test.assertNull

class PersistentIdentityServiceTests {
    private companion object {
        val alice = TestIdentity(ALICE_NAME, 70)
        val bob = TestIdentity(BOB_NAME, 80)
        val ALICE get() = alice.party
        val ALICE_IDENTITY get() = alice.identity
        val ALICE_PUBKEY get() = alice.publicKey
        val BOB get() = bob.party
        val BOB_IDENTITY get() = bob.identity
        val BOB_PUBKEY get() = bob.publicKey
    }

    @Rule
    @JvmField
    val testSerialization = SerializationEnvironmentRule()
    private lateinit var database: CordaPersistence
    private lateinit var identityService: PersistentIdentityService

    @Before
    fun setup() {
<<<<<<< HEAD
        val identityServiceRef = AtomicReference<IdentityService>()
        // Do all of this in a database transaction so anything that might need a connection has one.
        database = configureDatabase(makeTestDataSourceProperties(), DatabaseConfig(runMigration = true),
                { name -> identityServiceRef.get().wellKnownPartyFromX500Name(name) },
                { party -> identityServiceRef.get().wellKnownPartyFromAnonymous(party) })
        identityService = PersistentIdentityService(DEV_ROOT_CA.certificate, database).also(identityServiceRef::set)
=======
        identityService = PersistentIdentityService()
        database = configureDatabase(
                makeTestDataSourceProperties(),
                DatabaseConfig(),
                identityService::wellKnownPartyFromX500Name,
                identityService::wellKnownPartyFromAnonymous
        )
        identityService.database = database
        identityService.start(DEV_ROOT_CA.certificate)
>>>>>>> 757181e2
    }

    @After
    fun shutdown() {
        database.close()
    }

    @Test
    fun `get all identities`() {
        // Nothing registered, so empty set
        assertNull(identityService.getAllIdentities().firstOrNull())

        identityService.verifyAndRegisterIdentity(ALICE_IDENTITY)
        var expected = setOf(ALICE)
        var actual = identityService.getAllIdentities().map { it.party }.toHashSet()

        assertEquals(expected, actual)

        // Add a second party and check we get both back
        identityService.verifyAndRegisterIdentity(BOB_IDENTITY)
        expected = setOf(ALICE, BOB)
        actual = identityService.getAllIdentities().map { it.party }.toHashSet()
        assertEquals(expected, actual)
    }

    @Test
    fun `get identity by key`() {
        assertNull(identityService.partyFromKey(ALICE_PUBKEY))
        identityService.verifyAndRegisterIdentity(ALICE_IDENTITY)
        assertEquals(ALICE, identityService.partyFromKey(ALICE_PUBKEY))
        assertNull(identityService.partyFromKey(BOB_PUBKEY))
    }

    @Test
    fun `get identity by name with no registered identities`() {
        assertNull(identityService.wellKnownPartyFromX500Name(ALICE.name))
    }

    @Test
    fun `get identity by substring match`() {
        identityService.verifyAndRegisterIdentity(ALICE_IDENTITY)
        identityService.verifyAndRegisterIdentity(BOB_IDENTITY)
        val alicente = getTestPartyAndCertificate(CordaX500Name(organisation = "Alicente Worldwide", locality = "London", country = "GB"), generateKeyPair().public)
        identityService.verifyAndRegisterIdentity(alicente)
        assertEquals(setOf(ALICE, alicente.party), identityService.partiesFromName("Alice", false))
        assertEquals(setOf(ALICE), identityService.partiesFromName("Alice Corp", true))
        assertEquals(setOf(BOB), identityService.partiesFromName("Bob Plc", true))
    }

    @Test
    fun `get identity by name`() {
        val identities = listOf("Organisation A", "Organisation B", "Organisation C")
                .map { getTestPartyAndCertificate(CordaX500Name(organisation = it, locality = "London", country = "GB"), generateKeyPair().public) }
        assertNull(identityService.wellKnownPartyFromX500Name(identities.first().name))
        identities.forEach {
            identityService.verifyAndRegisterIdentity(it)
        }
        identities.forEach {
            assertEquals(it.party, identityService.wellKnownPartyFromX500Name(it.name))
        }
    }

    /**
     * Generate a certificate path from a root CA, down to a transaction key, store and verify the association.
     */
    @Test
    fun `assert unknown anonymous key is unrecognised`() {
        val rootKey = Crypto.generateKeyPair(X509Utilities.DEFAULT_TLS_SIGNATURE_SCHEME)
        val rootCert = X509Utilities.createSelfSignedCACertificate(ALICE.name.x500Principal, rootKey)
        val txKey = Crypto.generateKeyPair(X509Utilities.DEFAULT_IDENTITY_SIGNATURE_SCHEME)
        val identity = Party(rootCert)
        val txIdentity = AnonymousParty(txKey.public)

        assertFailsWith<UnknownAnonymousPartyException> {
            identityService.assertOwnership(identity, txIdentity)
        }
    }

    /**
     * Generate a pair of certificate paths from a root CA, down to a transaction key, store and verify the associations.
     * Also checks that incorrect associations are rejected.
     */
    @Test
    fun `get anonymous identity by key`() {
        val (alice, aliceTxIdentity) = createConfidentialIdentity(ALICE.name)
        val (_, bobTxIdentity) = createConfidentialIdentity(ALICE.name)

        // Now we have identities, construct the service and let it know about both
        identityService.verifyAndRegisterIdentity(alice)
        identityService.verifyAndRegisterIdentity(aliceTxIdentity)

        var actual = identityService.certificateFromKey(aliceTxIdentity.party.owningKey)
        assertEquals(aliceTxIdentity, actual!!)

        assertNull(identityService.certificateFromKey(bobTxIdentity.party.owningKey))
        identityService.verifyAndRegisterIdentity(bobTxIdentity)
        actual = identityService.certificateFromKey(bobTxIdentity.party.owningKey)
        assertEquals(bobTxIdentity, actual!!)
    }

    /**
     * Generate a pair of certificate paths from a root CA, down to a transaction key, store and verify the associations.
     * Also checks that incorrect associations are rejected.
     */
    @Test
    fun `assert ownership`() {
        val (alice, anonymousAlice) = createConfidentialIdentity(ALICE.name)
        val (bob, anonymousBob) = createConfidentialIdentity(BOB.name)

        // Now we have identities, construct the service and let it know about both
        identityService.verifyAndRegisterIdentity(anonymousAlice)
        identityService.verifyAndRegisterIdentity(anonymousBob)

        // Verify that paths are verified
        identityService.assertOwnership(alice.party, anonymousAlice.party.anonymise())
        identityService.assertOwnership(bob.party, anonymousBob.party.anonymise())
        assertFailsWith<IllegalArgumentException> {
            identityService.assertOwnership(alice.party, anonymousBob.party.anonymise())
        }
        assertFailsWith<IllegalArgumentException> {
            identityService.assertOwnership(bob.party, anonymousAlice.party.anonymise())
        }

        assertFailsWith<IllegalArgumentException> {
            val owningKey = DEV_INTERMEDIATE_CA.certificate.publicKey
            val subject = CordaX500Name.build(DEV_INTERMEDIATE_CA.certificate.subjectX500Principal)
            identityService.assertOwnership(Party(subject, owningKey), anonymousAlice.party.anonymise())
        }
    }

    @Test
    fun `Test Persistence`() {
        val (alice, anonymousAlice) = createConfidentialIdentity(ALICE.name)
        val (bob, anonymousBob) = createConfidentialIdentity(BOB.name)

        // Register well known identities
        identityService.verifyAndRegisterIdentity(alice)
        identityService.verifyAndRegisterIdentity(bob)
        // Register an anonymous identities
        identityService.verifyAndRegisterIdentity(anonymousAlice)
        identityService.verifyAndRegisterIdentity(anonymousBob)

        // Create new identity service mounted onto same DB
        val newPersistentIdentityService = PersistentIdentityService().also {
            it.database = database
            it.start(DEV_ROOT_CA.certificate)
        }

        newPersistentIdentityService.assertOwnership(alice.party, anonymousAlice.party.anonymise())
        newPersistentIdentityService.assertOwnership(bob.party, anonymousBob.party.anonymise())

        val aliceParent = newPersistentIdentityService.wellKnownPartyFromAnonymous(anonymousAlice.party.anonymise())

        assertEquals(alice.party, aliceParent!!)

        val bobReload = newPersistentIdentityService.certificateFromKey(anonymousBob.party.owningKey)
        assertEquals(anonymousBob, bobReload!!)
    }

    private fun createConfidentialIdentity(x500Name: CordaX500Name): Pair<PartyAndCertificate, PartyAndCertificate> {
        val issuerKeyPair = generateKeyPair()
        val issuer = getTestPartyAndCertificate(x500Name, issuerKeyPair.public)
        val txKey = Crypto.generateKeyPair()
        val txCert = X509Utilities.createCertificate(
                CertificateType.CONFIDENTIAL_LEGAL_IDENTITY,
                issuer.certificate,
                issuerKeyPair,
                x500Name.x500Principal,
                txKey.public)
        val txCertPath = X509Utilities.buildCertPath(txCert, issuer.certPath.x509Certificates)
        return Pair(issuer, PartyAndCertificate(txCertPath))
    }

    /**
     * Ensure if we feed in a full identity, we get the same identity back.
     */
    @Test
    fun `deanonymising a well known identity should return the identity`() {
        val service = makeTestIdentityService()
        val expected = ALICE
        service.verifyAndRegisterIdentity(ALICE_IDENTITY)
        val actual = service.wellKnownPartyFromAnonymous(expected)
        assertEquals(expected, actual)
    }

    /**
     * Ensure we don't blindly trust what an anonymous identity claims to be.
     */
    @Test
    fun `deanonymising a false well known identity should return null`() {
        val service = makeTestIdentityService()
        val notAlice = Party(ALICE.name, generateKeyPair().public)
        service.verifyAndRegisterIdentity(ALICE_IDENTITY)
        val actual = service.wellKnownPartyFromAnonymous(notAlice)
        assertNull(actual)
    }
}<|MERGE_RESOLUTION|>--- conflicted
+++ resolved
@@ -56,24 +56,15 @@
 
     @Before
     fun setup() {
-<<<<<<< HEAD
-        val identityServiceRef = AtomicReference<IdentityService>()
-        // Do all of this in a database transaction so anything that might need a connection has one.
-        database = configureDatabase(makeTestDataSourceProperties(), DatabaseConfig(runMigration = true),
-                { name -> identityServiceRef.get().wellKnownPartyFromX500Name(name) },
-                { party -> identityServiceRef.get().wellKnownPartyFromAnonymous(party) })
-        identityService = PersistentIdentityService(DEV_ROOT_CA.certificate, database).also(identityServiceRef::set)
-=======
         identityService = PersistentIdentityService()
         database = configureDatabase(
                 makeTestDataSourceProperties(),
-                DatabaseConfig(),
+                DatabaseConfig(runMigration = true),
                 identityService::wellKnownPartyFromX500Name,
                 identityService::wellKnownPartyFromAnonymous
         )
         identityService.database = database
         identityService.start(DEV_ROOT_CA.certificate)
->>>>>>> 757181e2
     }
 
     @After
