@file:JvmName("NodeTestUtils")

package net.corda.testing

import com.nhaarman.mockito_kotlin.doCallRealMethod
import com.nhaarman.mockito_kotlin.doReturn
import com.nhaarman.mockito_kotlin.whenever
import net.corda.core.context.Actor
import net.corda.core.context.AuthServiceId
import net.corda.core.context.InvocationContext
import net.corda.core.context.Origin
import net.corda.core.flows.FlowLogic
import net.corda.core.identity.CordaX500Name
import net.corda.core.internal.FlowStateMachine
import net.corda.core.node.ServiceHub
import net.corda.core.transactions.TransactionBuilder
import net.corda.core.utilities.getOrThrow
import net.corda.core.utilities.seconds
import net.corda.node.services.api.StartedNodeServices
import net.corda.node.services.config.CertChainPolicyConfig
import net.corda.node.services.config.DatabaseConfig
import net.corda.node.services.config.NodeConfiguration
import net.corda.node.services.config.VerifierType
import net.corda.nodeapi.User
import net.corda.testing.node.MockServices
import net.corda.testing.node.MockServices.Companion.makeTestDataSourceProperties
import java.nio.file.Path

/**
 * Creates and tests a ledger built by the passed in dsl. The provided services can be customised, otherwise a default
 * of a freshly built [MockServices] is used.
 */
@JvmOverloads
fun ledger(
        services: ServiceHub = MockServices(),
        dsl: LedgerDSL<TestTransactionDSLInterpreter, TestLedgerDSLInterpreter>.() -> Unit
): LedgerDSL<TestTransactionDSLInterpreter, TestLedgerDSLInterpreter> {
    return LedgerDSL(TestLedgerDSLInterpreter(services)).also { dsl(it) }
}

/**
 * Creates a ledger with a single transaction, built by the passed in dsl.
 *
 * @see LedgerDSLInterpreter._transaction
 */
@JvmOverloads
fun transaction(
        transactionBuilder: TransactionBuilder = TransactionBuilder(notary = DUMMY_NOTARY),
        cordappPackages: List<String> = emptyList(),
        dsl: TransactionDSL<TransactionDSLInterpreter>.() -> EnforceVerifyOrFail
) = ledger(services = MockServices(cordappPackages)) {
    dsl(TransactionDSL(TestTransactionDSLInterpreter(this.interpreter, transactionBuilder)))
}

fun testNodeConfiguration(
        baseDirectory: Path,
        myLegalName: CordaX500Name): NodeConfiguration {
    abstract class MockableNodeConfiguration : NodeConfiguration // Otherwise Mockito is defeated by val getters.
    return rigorousMock<MockableNodeConfiguration>().also {
        doReturn(baseDirectory).whenever(it).baseDirectory
        doReturn(myLegalName).whenever(it).myLegalName
        doReturn("cordacadevpass").whenever(it).keyStorePassword
        doReturn("trustpass").whenever(it).trustStorePassword
        doReturn(emptyList<User>()).whenever(it).rpcUsers
        doReturn(null).whenever(it).notary
        doReturn(makeTestDataSourceProperties(myLegalName.organisation)).whenever(it).dataSourceProperties
<<<<<<< HEAD
        doReturn(makeTestDatabaseProperties(myLegalName.organisation)).whenever(it).database
=======
        doReturn(DatabaseConfig()).whenever(it).database
>>>>>>> 0e371323
        doReturn("").whenever(it).emailAddress
        doReturn("").whenever(it).exportJMXto
        doReturn(true).whenever(it).devMode
        doReturn(null).whenever(it).compatibilityZoneURL
        doReturn(emptyList<CertChainPolicyConfig>()).whenever(it).certificateChainCheckPolicies
        doReturn(VerifierType.InMemory).whenever(it).verifierType
        doReturn(5).whenever(it).messageRedeliveryDelaySeconds
        doReturn(5.seconds.toMillis()).whenever(it).additionalNodeInfoPollingFrequencyMsec
        doReturn(null).whenever(it).devModeOptions
        doCallRealMethod().whenever(it).certificatesDirectory
        doCallRealMethod().whenever(it).trustStoreFile
        doCallRealMethod().whenever(it).sslKeystore
        doCallRealMethod().whenever(it).nodeKeystore
    }
}

fun testActor(owningLegalIdentity: CordaX500Name = CordaX500Name("Test Company Inc.", "London", "GB")) = Actor(Actor.Id("Only For Testing"), AuthServiceId("TEST"), owningLegalIdentity)

fun testContext(owningLegalIdentity: CordaX500Name = CordaX500Name("Test Company Inc.", "London", "GB")) = InvocationContext.rpc(testActor(owningLegalIdentity))

/**
 * Starts an already constructed flow. Note that you must be on the server thread to call this method. [InvocationContext]
 * has origin [Origin.RPC] and actor with id "Only For Testing".
 */
fun <T> StartedNodeServices.startFlow(logic: FlowLogic<T>): FlowStateMachine<T> = startFlow(logic, newContext()).getOrThrow()

/**
 * Creates a new [InvocationContext] for testing purposes.
 */
fun StartedNodeServices.newContext() = testContext(myInfo.chooseIdentity().name)<|MERGE_RESOLUTION|>--- conflicted
+++ resolved
@@ -64,11 +64,7 @@
         doReturn(emptyList<User>()).whenever(it).rpcUsers
         doReturn(null).whenever(it).notary
         doReturn(makeTestDataSourceProperties(myLegalName.organisation)).whenever(it).dataSourceProperties
-<<<<<<< HEAD
-        doReturn(makeTestDatabaseProperties(myLegalName.organisation)).whenever(it).database
-=======
-        doReturn(DatabaseConfig()).whenever(it).database
->>>>>>> 0e371323
+        doReturn(DatabaseConfig(myLegalName.organisation)).whenever(it).database
         doReturn("").whenever(it).emailAddress
         doReturn("").whenever(it).exportJMXto
         doReturn(true).whenever(it).devMode
