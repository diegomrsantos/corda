/*
 * R3 Proprietary and Confidential
 *
 * Copyright (c) 2018 R3 Limited.  All rights reserved.
 *
 * The intellectual and technical concepts contained herein are proprietary to R3 and its suppliers and are protected by trade secret law.
 *
 * Distribution of this file or any portion thereof via any medium without the express permission of R3 is strictly prohibited.
 */

package net.corda.testing.node

import com.google.common.collect.MutableClassToInstanceMap
import com.typesafe.config.Config
import com.typesafe.config.ConfigFactory
import com.typesafe.config.ConfigParseOptions
import net.corda.core.contracts.ContractClassName
import net.corda.core.contracts.StateRef
import net.corda.core.cordapp.CordappProvider
import net.corda.core.crypto.SecureHash
import net.corda.core.flows.FlowLogic
import net.corda.core.identity.CordaX500Name
import net.corda.core.identity.PartyAndCertificate
import net.corda.core.messaging.FlowHandle
import net.corda.core.messaging.FlowProgressHandle
import net.corda.core.node.*
import net.corda.core.node.services.*
import net.corda.core.serialization.SerializeAsToken
import net.corda.core.transactions.SignedTransaction
import net.corda.core.utilities.NetworkHostAndPort
import net.corda.node.internal.ServicesForResolutionImpl
import net.corda.node.internal.configureDatabase
import net.corda.node.internal.cordapp.CordappLoader
import net.corda.node.services.api.SchemaService
import net.corda.node.services.api.VaultServiceInternal
import net.corda.node.services.api.WritableTransactionStorage
import net.corda.node.services.config.ConfigHelper
import net.corda.node.services.config.configOf
import net.corda.node.services.config.parseToDbSchemaFriendlyName
import net.corda.node.services.identity.InMemoryIdentityService
import net.corda.node.services.schema.HibernateObserver
import net.corda.node.services.schema.NodeSchemaService
import net.corda.node.services.transactions.InMemoryTransactionVerifierService
import net.corda.node.services.vault.NodeVaultService
import net.corda.nodeapi.internal.persistence.CordaPersistence
import net.corda.nodeapi.internal.persistence.DatabaseConfig
import net.corda.nodeapi.internal.persistence.HibernateConfiguration
import net.corda.nodeapi.internal.persistence.TransactionIsolationLevel
import net.corda.testing.common.internal.testNetworkParameters
import net.corda.testing.core.TestIdentity
import net.corda.testing.database.DatabaseConstants
import net.corda.testing.database.DatabaseConstants.DATA_SOURCE_CLASSNAME
import net.corda.testing.database.DatabaseConstants.DATA_SOURCE_PASSWORD
import net.corda.testing.database.DatabaseConstants.DATA_SOURCE_URL
import net.corda.testing.database.DatabaseConstants.DATA_SOURCE_USER
import net.corda.testing.database.DatabaseConstants.SCHEMA
import net.corda.testing.database.DatabaseConstants.TRANSACTION_ISOLATION_LEVEL
import net.corda.testing.internal.DEV_ROOT_CA
import net.corda.testing.internal.MockCordappProvider
import net.corda.testing.node.internal.MockKeyManagementService
import net.corda.testing.node.internal.MockTransactionStorage
import net.corda.testing.services.MockAttachmentStorage
import java.security.KeyPair
import java.sql.Connection
import java.time.Clock
import java.util.*

/**
 * Returns a simple [InMemoryIdentityService] containing the supplied [identities].
 */
fun makeTestIdentityService(vararg identities: PartyAndCertificate) = InMemoryIdentityService(identities, DEV_ROOT_CA.certificate)

/**
 * An implementation of [ServiceHub] that is designed for in-memory unit tests of contract validation logic. It has
 * enough functionality to do tests of code that queries the vault, inserts to the vault, and constructs/checks
 * transactions. However it isn't enough to test flows and other aspects of an app that require a network. For that
 * you should investigate [MockNetwork].
 *
 * There are a variety of constructors that can be used to supply enough data to simulate a node. Each mock service hub
 * must have at least an identity of its own. The other components have defaults that work in most situations.
 */
open class MockServices private constructor(
        cordappLoader: CordappLoader,
        override val validatedTransactions: TransactionStorage,
        override val identityService: IdentityService,
        final override val networkParameters: NetworkParameters,
        private val initialIdentity: TestIdentity,
        private val moreKeys: Array<out KeyPair>
) : ServiceHub {
    companion object {
        /**
         * Make properties appropriate for creating a DataSource for unit tests.
         *
         * @param nodeName Reflects the "instance" of the in-memory database or database username/schema.  Defaults to a random string.
         * @param nodeNameExtension Provides additional name extension for the "instance" of in-memory database to provide uniqueness when running unit tests against H2 db.
         * @param configSupplier returns [Config] with dataSourceProperties entry.
         */
        // TODO: Can we use an X509 principal generator here?
        @JvmStatic
        fun makeTestDataSourceProperties(nodeName: String = SecureHash.randomSHA256().toString(), nodeNameExtension: String? = null,
                                         configSupplier: (String, String?) -> Config = ::databaseProviderDataSourceConfig): Properties {
            val config = configSupplier(nodeName, nodeNameExtension)
            val props = Properties()
            props.setProperty("dataSourceClassName", config.getString("dataSourceProperties.dataSourceClassName"))
            props.setProperty("dataSource.url", config.getString("dataSourceProperties.dataSource.url"))
            props.setProperty("dataSource.user", config.getString("dataSourceProperties.dataSource.user"))
            props.setProperty("dataSource.password", config.getString("dataSourceProperties.dataSource.password"))
            props["autoCommit"] = false
            return props
        }

        /**
         * Make properties appropriate for creating a Database for unit tests.
         *
         * @param nodeName Reflects the "instance" of the in-memory database or database username/schema.
         */
        @JvmStatic
        fun makeTestDatabaseProperties(nodeName: String? = null): DatabaseConfig {
            val config = databaseProviderDataSourceConfig(nodeName)
            val transactionIsolationLevel = if (config.hasPath(TRANSACTION_ISOLATION_LEVEL)) TransactionIsolationLevel.valueOf(config.getString(TRANSACTION_ISOLATION_LEVEL))
                                                else TransactionIsolationLevel.READ_COMMITTED
            val schema = if (config.hasPath(SCHEMA)) config.getString(SCHEMA) else ""
            return DatabaseConfig(runMigration = true, transactionIsolationLevel = transactionIsolationLevel, schema = schema)
        }

        /**
         * Makes database and mock services appropriate for unit tests.
         *
         * @param cordappPackages A [List] of cordapp packages to scan for any cordapp code, e.g. contract verification code, flows and services.
         * @param identityService An instance of [IdentityService], see [makeTestIdentityService].
         * @param initialIdentity The first (typically sole) identity the services will represent.
         * @param moreKeys A list of additional [KeyPair] instances to be used by [MockServices].
         * @return A pair where the first element is the instance of [CordaPersistence] and the second is [MockServices].
         */
        @JvmStatic
        @JvmOverloads
        fun makeTestDatabaseAndMockServices(cordappPackages: List<String>,
                                            identityService: IdentityService,
                                            initialIdentity: TestIdentity,
                                            networkParameters: NetworkParameters = testNetworkParameters(),
                                            vararg moreKeys: KeyPair): Pair<CordaPersistence, MockServices> {
            val cordappLoader = CordappLoader.createWithTestPackages(cordappPackages)
            val dataSourceProps = makeTestDataSourceProperties(initialIdentity.name.organisation)
            val schemaService = NodeSchemaService(cordappLoader.cordappSchemas)
<<<<<<< HEAD
            val database = configureDatabase(dataSourceProps, makeTestDatabaseProperties(initialIdentity.name.organisation), identityService, schemaService)
=======
            val database = configureDatabase(dataSourceProps, DatabaseConfig(), identityService, schemaService, cordappLoader.appClassLoader)
>>>>>>> 2cff4955
            val mockService = database.transaction {
                object : MockServices(cordappLoader, identityService, networkParameters, initialIdentity, moreKeys) {
                    override val vaultService: VaultService = makeVaultService(database.hibernateConfig, schemaService)

                    override fun recordTransactions(statesToRecord: StatesToRecord, txs: Iterable<SignedTransaction>) {
                        super.recordTransactions(statesToRecord, txs)
                        // Refactored to use notifyAll() as we have no other unit test for that method with multiple transactions.
                        (vaultService as VaultServiceInternal).notifyAll(statesToRecord, txs.map { it.coreTransaction })
                    }

                    override fun jdbcSession(): Connection = database.createSession()
                }
            }
            return Pair(database, mockService)
        }

        @JvmStatic
        private fun getCallerPackage(): String {
            // TODO: In Java 9 there's a new stack walker API that is better than this.
            // The magic number '3' here is to chop off this method, an invisible bridge method generated by the
            // compiler and then the c'tor itself.
            return Throwable().stackTrace[3].className.split('.').dropLast(1).joinToString(".")
        }
    }

    private constructor(cordappLoader: CordappLoader, identityService: IdentityService, networkParameters: NetworkParameters,
                        initialIdentity: TestIdentity, moreKeys: Array<out KeyPair>)
            : this(cordappLoader, MockTransactionStorage(), identityService, networkParameters, initialIdentity, moreKeys)

    /**
     * Create a mock [ServiceHub] that looks for app code in the given package names, uses the provided identity service
     * (you can get one from [makeTestIdentityService]) and represents the given identity.
     */
    @JvmOverloads
    constructor(cordappPackages: List<String>,
                initialIdentity: TestIdentity,
                identityService: IdentityService = makeTestIdentityService(),
                vararg moreKeys: KeyPair) :
            this(CordappLoader.createWithTestPackages(cordappPackages), identityService, testNetworkParameters(), initialIdentity, moreKeys)

    constructor(cordappPackages: List<String>,
                initialIdentity: TestIdentity,
                identityService: IdentityService,
                networkParameters: NetworkParameters,
                vararg moreKeys: KeyPair) :
            this(CordappLoader.createWithTestPackages(cordappPackages), identityService, networkParameters, initialIdentity, moreKeys)

    /**
     * Create a mock [ServiceHub] that looks for app code in the given package names, uses the provided identity service
     * (you can get one from [makeTestIdentityService]) and represents the given identity.
     */
    @JvmOverloads
    constructor(cordappPackages: List<String>, initialIdentityName: CordaX500Name, identityService: IdentityService = makeTestIdentityService(), key: KeyPair, vararg moreKeys: KeyPair) :
            this(cordappPackages, TestIdentity(initialIdentityName, key), identityService, *moreKeys)

    /**
     * Create a mock [ServiceHub] that can't load CorDapp code, which uses the provided identity service
     * (you can get one from [makeTestIdentityService]) and which represents the given identity.
     */
    @JvmOverloads
    constructor(cordappPackages: List<String>, initialIdentityName: CordaX500Name, identityService: IdentityService = makeTestIdentityService()) :
            this(cordappPackages, TestIdentity(initialIdentityName), identityService)

    /**
     * Create a mock [ServiceHub] that can't load CorDapp code, and which uses a default service identity.
     */
    constructor(cordappPackages: List<String>) : this(cordappPackages, CordaX500Name("TestIdentity", "", "GB"), makeTestIdentityService())

    /**
     * Create a mock [ServiceHub] which uses the package of the caller to find CorDapp code. It uses the provided identity service
     * (you can get one from [makeTestIdentityService]) and which represents the given identity.
     */
    @JvmOverloads
    constructor(initialIdentityName: CordaX500Name, identityService: IdentityService = makeTestIdentityService(), key: KeyPair, vararg moreKeys: KeyPair)
            : this(listOf(getCallerPackage()), TestIdentity(initialIdentityName, key), identityService, *moreKeys)

    /**
     * Create a mock [ServiceHub] which uses the package of the caller to find CorDapp code. It uses the provided identity service
     * (you can get one from [makeTestIdentityService]) and which represents the given identity. It has no keys.
     */
    @JvmOverloads
    constructor(initialIdentityName: CordaX500Name, identityService: IdentityService = makeTestIdentityService())
            : this(listOf(getCallerPackage()), TestIdentity(initialIdentityName), identityService)

    /**
     * A helper constructor that requires at least one test identity to be registered, and which takes the package of
     * the caller as the package in which to find app code. This is the most convenient constructor and the one that
     * is normally worth using. The first identity is the identity of this service hub, the rest are identities that
     * it is aware of.
     */
    constructor(firstIdentity: TestIdentity, vararg moreIdentities: TestIdentity) : this(
            listOf(getCallerPackage()),
            firstIdentity,
            makeTestIdentityService(*listOf(firstIdentity, *moreIdentities).map { it.identity }.toTypedArray()),
            firstIdentity.keyPair
    )

    /**
     * Create a mock [ServiceHub] which uses the package of the caller to find CorDapp code. It uses a default service
     * identity.
     */
    constructor() : this(listOf(getCallerPackage()), CordaX500Name("TestIdentity", "", "GB"), makeTestIdentityService())

    override fun recordTransactions(statesToRecord: StatesToRecord, txs: Iterable<SignedTransaction>) {
        txs.forEach {
            (validatedTransactions as WritableTransactionStorage).addTransaction(it)
        }
    }

    final override val attachments = MockAttachmentStorage()
    override val keyManagementService: KeyManagementService by lazy { MockKeyManagementService(identityService, *arrayOf(initialIdentity.keyPair) + moreKeys) }
    override val vaultService: VaultService get() = throw UnsupportedOperationException()
    override val contractUpgradeService: ContractUpgradeService get() = throw UnsupportedOperationException()
    override val networkMapCache: NetworkMapCache get() = throw UnsupportedOperationException()
    override val clock: Clock get() = Clock.systemUTC()
    override val myInfo: NodeInfo
        get() {
            return NodeInfo(listOf(NetworkHostAndPort("mock.node.services", 10000)), listOf(initialIdentity.identity), 1, serial = 1L)
        }
    override val transactionVerifierService: TransactionVerifierService get() = InMemoryTransactionVerifierService(2)
    private val mockCordappProvider: MockCordappProvider = MockCordappProvider(cordappLoader, attachments, networkParameters.whitelistedContractImplementations)
    override val cordappProvider: CordappProvider get() = mockCordappProvider

    protected val servicesForResolution: ServicesForResolution get() = ServicesForResolutionImpl(identityService, attachments, cordappProvider, networkParameters, validatedTransactions)

    internal fun makeVaultService(hibernateConfig: HibernateConfiguration, schemaService: SchemaService): VaultServiceInternal {
        val vaultService = NodeVaultService(Clock.systemUTC(), keyManagementService, servicesForResolution, hibernateConfig)
        HibernateObserver.install(vaultService.rawUpdates, hibernateConfig, schemaService)
        return vaultService
    }

    // This needs to be internal as MutableClassToInstanceMap is a guava type and shouldn't be part of our public API
    /** A map of available [CordaService] implementations */
    internal val cordappServices: MutableClassToInstanceMap<SerializeAsToken> = MutableClassToInstanceMap.create<SerializeAsToken>()

    override fun <T : SerializeAsToken> cordaService(type: Class<T>): T {
        require(type.isAnnotationPresent(CordaService::class.java)) { "${type.name} is not a Corda service" }
        return cordappServices.getInstance(type)
                ?: throw IllegalArgumentException("Corda service ${type.name} does not exist")
    }

    override fun jdbcSession(): Connection = throw UnsupportedOperationException()

    override fun registerUnloadHandler(runOnStop: () -> Unit) = throw UnsupportedOperationException()

    /** Add the given package name to the list of packages which will be scanned for cordapp contract verification code */
    fun addMockCordapp(contractClassName: ContractClassName) {
        mockCordappProvider.addMockCordapp(contractClassName, attachments)
    }

    override fun loadState(stateRef: StateRef) = servicesForResolution.loadState(stateRef)
    override fun loadStates(stateRefs: Set<StateRef>) = servicesForResolution.loadStates(stateRefs)
}

/**
 * Function which can be used to create a mock [CordaService] for use within testing, such as an Oracle.
 */
fun <T : SerializeAsToken> createMockCordaService(serviceHub: MockServices, serviceConstructor: (AppServiceHub) -> T): T {
    class MockAppServiceHubImpl<out T : SerializeAsToken>(val serviceHub: MockServices, serviceConstructor: (AppServiceHub) -> T) : AppServiceHub, ServiceHub by serviceHub {
        val serviceInstance: T = serviceConstructor(this)

        init {
            serviceHub.cordappServices.putInstance(serviceInstance.javaClass, serviceInstance)
        }

        override fun <T> startFlow(flow: FlowLogic<T>): FlowHandle<T> {
            throw UnsupportedOperationException()
        }

        override fun <T> startTrackedFlow(flow: FlowLogic<T>): FlowProgressHandle<T> {
            throw UnsupportedOperationException()
        }
    }
    return MockAppServiceHubImpl(serviceHub, serviceConstructor).serviceInstance
}

/**
 * Reads database and dataSource configuration from a file denoted by 'databaseProvider' system property,
 * overwitten by system properties and defaults to H2 in memory db.
 * @param nodeName Reflects the "instance" of the database username/schema, the value will be used to replace ${custom.nodeOrganizationName} placeholder
 * if the placeholder is present in config.
 * @param postfix Additional postix added to database "instance" name in case config defaults to H2 in memory database.
 */
fun databaseProviderDataSourceConfig(nodeName: String? = null, postfix: String? = null): Config {

    val parseOptions = ConfigParseOptions.defaults()

    //read overrides from command line (passed by Gradle as system properties)
    val systemConfigOverride = ConfigFactory.parseMap(System.getProperties().filterKeys { (it as String).startsWith(ConfigHelper.CORDA_PROPERTY_PREFIX) }
            .mapKeys { (it.key as String).removePrefix(ConfigHelper.CORDA_PROPERTY_PREFIX) }
            .filterKeys { listOf(DATA_SOURCE_URL, DATA_SOURCE_CLASSNAME, DATA_SOURCE_USER, DATA_SOURCE_PASSWORD).contains(it) })

    //read from db vendor specific configuration file
    val databaseConfig = ConfigFactory.parseResources(System.getProperty("custom.databaseProvider") + ".conf", parseOptions.setAllowMissing(true))
    val fixedOverride = ConfigFactory.parseString("baseDirectory = \"\"")

    //implied property custom.nodeOrganizationName to fill the potential placeholders in db schema/ db user properties
    val nodeOrganizationNameConfig = if (nodeName != null) configOf("custom.nodeOrganizationName" to parseToDbSchemaFriendlyName(nodeName)) else ConfigFactory.empty()

    //defaults to H2
    //for H2 the same db instance runs for all integration tests, so adding additional variable postfix create a unique database each time
    val defaultConfig = inMemoryH2DataSourceConfig(nodeName, postfix)

    return systemConfigOverride.withFallback(databaseConfig)
            .withFallback(fixedOverride)
            .withFallback(nodeOrganizationNameConfig)
            .withFallback(defaultConfig)
            .resolve()
}

/**
 * Creates data source configuration for in memory H2 as it would be specified in reference.conf 'datasource' snippet.
 * @param nodeName Reflects the "instance" of the database username/schema
 * @param postfix Additional postix added to database "instance" name to add uniqueness when running integration tests.
 */
fun inMemoryH2DataSourceConfig(nodeName: String? = null, postfix: String? = null) : Config {
    val nodeName = nodeName ?: SecureHash.randomSHA256().toString()
    val h2InstanceName = if (postfix != null) nodeName + "_" + postfix else nodeName

    return ConfigFactory.parseMap(mapOf(
            DatabaseConstants.DATA_SOURCE_CLASSNAME to "org.h2.jdbcx.JdbcDataSource",
            DatabaseConstants.DATA_SOURCE_URL to "jdbc:h2:mem:${h2InstanceName}_persistence;LOCK_TIMEOUT=10000;DB_CLOSE_ON_EXIT=FALSE",
            DatabaseConstants.DATA_SOURCE_USER to "sa",
            DatabaseConstants.DATA_SOURCE_PASSWORD to ""))
}<|MERGE_RESOLUTION|>--- conflicted
+++ resolved
@@ -142,11 +142,7 @@
             val cordappLoader = CordappLoader.createWithTestPackages(cordappPackages)
             val dataSourceProps = makeTestDataSourceProperties(initialIdentity.name.organisation)
             val schemaService = NodeSchemaService(cordappLoader.cordappSchemas)
-<<<<<<< HEAD
-            val database = configureDatabase(dataSourceProps, makeTestDatabaseProperties(initialIdentity.name.organisation), identityService, schemaService)
-=======
-            val database = configureDatabase(dataSourceProps, DatabaseConfig(), identityService, schemaService, cordappLoader.appClassLoader)
->>>>>>> 2cff4955
+            val database = configureDatabase(dataSourceProps, makeTestDatabaseProperties(initialIdentity.name.organisation), identityService, schemaService, cordappLoader.appClassLoader)
             val mockService = database.transaction {
                 object : MockServices(cordappLoader, identityService, networkParameters, initialIdentity, moreKeys) {
                     override val vaultService: VaultService = makeVaultService(database.hibernateConfig, schemaService)
