package net.corda.testing.node

import com.google.common.collect.MutableClassToInstanceMap
import net.corda.core.contracts.Attachment
import net.corda.core.contracts.ContractClassName
import net.corda.core.contracts.StateRef
import net.corda.core.cordapp.CordappProvider
import net.corda.core.crypto.SecureHash
import net.corda.core.flows.FlowLogic
import net.corda.core.flows.StateMachineRunId
import net.corda.core.identity.CordaX500Name
import net.corda.core.identity.Party
import net.corda.core.identity.PartyAndCertificate
import net.corda.core.messaging.DataFeed
import net.corda.core.messaging.FlowHandle
import net.corda.core.messaging.FlowProgressHandle
import net.corda.core.messaging.StateMachineTransactionMapping
import net.corda.core.node.*
import net.corda.core.node.services.*
import net.corda.core.serialization.SerializeAsToken
import net.corda.core.transactions.SignedTransaction
import net.corda.core.utilities.NetworkHostAndPort
import net.corda.node.VersionInfo
import net.corda.node.internal.ServicesForResolutionImpl
import net.corda.node.internal.cordapp.JarScanningCordappLoader
import net.corda.node.services.api.*
import net.corda.node.services.identity.InMemoryIdentityService
import net.corda.node.services.identity.PersistentIdentityService
import net.corda.node.services.keys.PersistentKeyManagementService
import net.corda.node.services.persistence.PublicKeyToOwningIdentityCacheImpl
import net.corda.node.services.schema.NodeSchemaService
import net.corda.node.services.transactions.InMemoryTransactionVerifierService
import net.corda.node.services.vault.NodeVaultService
import net.corda.nodeapi.internal.cordapp.CordappLoader
import net.corda.nodeapi.internal.persistence.CordaPersistence
import net.corda.nodeapi.internal.persistence.DatabaseConfig
import net.corda.nodeapi.internal.persistence.contextTransaction
import net.corda.testing.common.internal.testNetworkParameters
import net.corda.testing.core.TestIdentity
import net.corda.testing.internal.DEV_ROOT_CA
import net.corda.testing.internal.MockCordappProvider
import net.corda.testing.internal.TestingNamedCacheFactory
import net.corda.testing.internal.configureDatabase
import net.corda.testing.node.internal.*
import net.corda.testing.services.MockAttachmentStorage
import java.io.ByteArrayOutputStream
import java.security.KeyPair
import java.sql.Connection
import java.time.Clock
import java.time.Instant
import java.util.*
import java.util.function.Consumer
import java.util.jar.JarFile
import java.util.zip.ZipEntry
import java.util.zip.ZipOutputStream
import javax.persistence.EntityManager

/** Returns a simple [IdentityService] containing the supplied [identities]. */
fun makeTestIdentityService(vararg identities: PartyAndCertificate): IdentityService {
    return InMemoryIdentityService(identities.toList(), DEV_ROOT_CA.certificate)
}

/**
 * An implementation of [ServiceHub] that is designed for in-memory unit tests of contract validation logic. It has
 * enough functionality to do tests of code that queries the vault, inserts to the vault, and constructs/checks
 * transactions. However it isn't enough to test flows and other aspects of an app that require a network. For that
 * you should investigate [MockNetwork].
 *
 * There are a variety of constructors that can be used to supply enough data to simulate a node. Each mock service hub
 * must have at least an identity of its own. The other components have defaults that work in most situations.
 */
open class MockServices private constructor(
        private val cordappLoader: CordappLoader,
        override val validatedTransactions: TransactionStorage,
        override val identityService: IdentityService,
        private val initialNetworkParameters: NetworkParameters,
        private val initialIdentity: TestIdentity,
        private val moreKeys: Array<out KeyPair>,
        override val keyManagementService: KeyManagementService = MockKeyManagementService(
                identityService,
                *arrayOf(initialIdentity.keyPair) + moreKeys,
                pkToIdCache = MockPublicKeyToOwningIdentityCache()
        )
) : ServiceHub {

    companion object {
        private fun cordappLoaderForPackages(packages: Iterable<String>, versionInfo: VersionInfo = VersionInfo.UNKNOWN): CordappLoader {
            return JarScanningCordappLoader.fromJarUrls(cordappsForPackages(packages).map { it.jarFile.toUri().toURL() }, versionInfo)
        }

        /**
         * Make properties appropriate for creating a DataSource for unit tests.
         * Defaults configuration of in-memory H2 instance. If 'databaseProvider' system property is set then creates
         * a config from the relevant config file is present in resources folder (used to parametrize test to run against a remote database).
         *
         * @param nodeName Reflects the "instance" of the in-memory database or database username/schema.
         * Defaults to a random string.
         */
        @JvmStatic
        fun makeTestDataSourceProperties(nodeName: String = SecureHash.randomSHA256().toString()): Properties {
            return makeInternalTestDataSourceProperties(nodeName)
        }

        /**
         * Makes database and mock services appropriate for unit tests.
         *
         * @param cordappPackages A [List] of cordapp packages to scan for any cordapp code, e.g. contract verification code, flows and services.
         * @param identityService An instance of [IdentityService], see [makeTestIdentityService].
         * @param initialIdentity The first (typically sole) identity the services will represent.
         * @param moreKeys A list of additional [KeyPair] instances to be used by [MockServices].
         * @return A pair where the first element is the instance of [CordaPersistence] and the second is [MockServices].
         */
        @JvmStatic
        @JvmOverloads
        fun makeTestDatabaseAndMockServices(cordappPackages: List<String>,
                                            identityService: IdentityService,
                                            initialIdentity: TestIdentity,
                                            networkParameters: NetworkParameters = testNetworkParameters(modifiedTime = Instant.MIN),
                                            vararg moreKeys: KeyPair): Pair<CordaPersistence, MockServices> {

            val cordappLoader = cordappLoaderForPackages(cordappPackages)
            val dataSourceProps = makeInternalTestDataSourceProperties(initialIdentity.name.organisation, SecureHash.randomSHA256().toString())
            val schemaService = NodeSchemaService(cordappLoader.cordappSchemas)
<<<<<<< HEAD
            val database = configureDatabase(dataSourceProps, makeTestDatabaseProperties(initialIdentity.name.organisation), identityService::wellKnownPartyFromX500Name, identityService::wellKnownPartyFromAnonymous, schemaService)
            val keyManagementService = MockKeyManagementService(identityService, *arrayOf(initialIdentity.keyPair) + moreKeys)
=======
            val database = configureDatabase(dataSourceProps, DatabaseConfig(), identityService::wellKnownPartyFromX500Name, identityService::wellKnownPartyFromAnonymous, schemaService, schemaService.internalSchemas())
            val keyManagementService = MockKeyManagementService(
                    identityService,
                    *arrayOf(initialIdentity.keyPair) + moreKeys,
                    pkToIdCache = MockPublicKeyToOwningIdentityCache()
            )
>>>>>>> a477d59c
            val mockService = database.transaction {
                makeMockMockServices(cordappLoader, identityService, networkParameters, initialIdentity, moreKeys.toSet(), keyManagementService, schemaService, database)
            }
            return Pair(database, mockService)
        }

        /**
         * Makes database and persistent services appropriate for unit tests which require persistence across the vault, identity service
         * and key managment service.
         *
         * @param cordappPackages A [List] of cordapp packages to scan for any cordapp code, e.g. contract verification code, flows and services.
         * @param initialIdentity The first (typically sole) identity the services will represent.
         * @param moreKeys A list of additional [KeyPair] instances to be used by [MockServices].
         * @param moreIdentities A list of additional [KeyPair] instances to be used by [MockServices].
         * @return A pair where the first element is the instance of [CordaPersistence] and the second is [MockServices].
         */
        @JvmStatic
        @JvmOverloads
        fun makeTestDatabaseAndPersistentServices(
                cordappPackages: List<String>,
                initialIdentity: TestIdentity,
                networkParameters: NetworkParameters = testNetworkParameters(modifiedTime = Instant.MIN),
                moreKeys: Set<KeyPair>,
                moreIdentities: Set<PartyAndCertificate>
        ): Pair<CordaPersistence, MockServices> {
            val cordappLoader = cordappLoaderForPackages(cordappPackages)
            val dataSourceProps = makeTestDataSourceProperties()
            val schemaService = NodeSchemaService(cordappLoader.cordappSchemas)
            val identityService = PersistentIdentityService(TestingNamedCacheFactory())
            val persistence = configureDatabase(dataSourceProps, DatabaseConfig(), identityService::wellKnownPartyFromX500Name, identityService::wellKnownPartyFromAnonymous, schemaService)

            // Create a persistent identity service and add all the supplied identities.
            identityService.apply {
                ourNames = setOf(initialIdentity.name)
                database = persistence
                start(DEV_ROOT_CA.certificate)
                persistence.transaction { identityService.loadIdentities(moreIdentities + initialIdentity.identity) }
            }

            // Create a persistent key management service and add the key pair which was created for the TestIdentity.
            // We only add the keypair for the initial identity and any other keys which this node may control. Note: We don't add the keys
            // for the other identities.
            val pkToIdCache = PublicKeyToOwningIdentityCacheImpl(persistence, TestingNamedCacheFactory())
            val keyManagementService = PersistentKeyManagementService(TestingNamedCacheFactory(), identityService, persistence, pkToIdCache)
            persistence.transaction { keyManagementService.start(moreKeys + initialIdentity.keyPair) }

            val mockService = persistence.transaction {
                makeMockMockServices(cordappLoader, identityService, networkParameters, initialIdentity, moreKeys, keyManagementService, schemaService, persistence)
            }
            return Pair(persistence, mockService)
        }

        private fun makeMockMockServices(
                cordappLoader: CordappLoader,
                identityService: IdentityService,
                networkParameters: NetworkParameters,
                initialIdentity: TestIdentity,
                moreKeys: Set<KeyPair>,
                keyManagementService: KeyManagementService,
                schemaService: SchemaService,
                persistence: CordaPersistence
        ): MockServices {
            return object : MockServices(cordappLoader, identityService, networkParameters, initialIdentity, moreKeys.toTypedArray(), keyManagementService) {
                override var networkParametersService: NetworkParametersService = MockNetworkParametersStorage(networkParameters)
                override val vaultService: VaultService = makeVaultService(schemaService, persistence, cordappLoader)
                override fun recordTransactions(statesToRecord: StatesToRecord, txs: Iterable<SignedTransaction>) {
                    ServiceHubInternal.recordTransactions(statesToRecord, txs,
                            validatedTransactions as WritableTransactionStorage,
                            mockStateMachineRecordedTransactionMappingStorage,
                            vaultService as VaultServiceInternal,
                            persistence)
                }

                override fun jdbcSession(): Connection = persistence.createSession()

                override fun <T : Any> withEntityManager(block: EntityManager.() -> T): T {
                    return block(contextTransaction.restrictedEntityManager)
                }

                override fun withEntityManager(block: Consumer<EntityManager>) {
                    return block.accept(contextTransaction.restrictedEntityManager)
                }
            }
        }

        // Because Kotlin is dumb and makes not publicly visible objects public, thus changing the public API.
        private val mockStateMachineRecordedTransactionMappingStorage = MockStateMachineRecordedTransactionMappingStorage()

        private val dummyAttachment by lazy {
            val inputStream = ByteArrayOutputStream().apply {
                ZipOutputStream(this).use {
                    with(it) {
                        putNextEntry(ZipEntry(JarFile.MANIFEST_NAME))
                    }
                }
            }.toByteArray().inputStream()
            val attachment = object : Attachment {
                override val id get() = throw UnsupportedOperationException()
                override fun open() = inputStream
                override val signerKeys get() = throw UnsupportedOperationException()
                override val signers: List<Party> get() = throw UnsupportedOperationException()
                override val size: Int = 512
            }
            attachment
        }
    }

    private class MockStateMachineRecordedTransactionMappingStorage : StateMachineRecordedTransactionMappingStorage {
        override fun addMapping(stateMachineRunId: StateMachineRunId, transactionId: SecureHash) {
            throw UnsupportedOperationException()
        }

        override fun track(): DataFeed<List<StateMachineTransactionMapping>, StateMachineTransactionMapping> {
            throw UnsupportedOperationException()
        }
    }

    private constructor(cordappLoader: CordappLoader, identityService: IdentityService, networkParameters: NetworkParameters,
                        initialIdentity: TestIdentity, moreKeys: Array<out KeyPair>, keyManagementService: KeyManagementService)
            : this(cordappLoader, MockTransactionStorage(), identityService, networkParameters, initialIdentity, moreKeys, keyManagementService)

    private constructor(cordappLoader: CordappLoader, identityService: IdentityService, networkParameters: NetworkParameters,
                        initialIdentity: TestIdentity, moreKeys: Array<out KeyPair>) : this(
            cordappLoader,
            MockTransactionStorage(),
            identityService,
            networkParameters,
            initialIdentity,
            moreKeys
    )

    /**
     * Create a mock [ServiceHub] that looks for app code in the given package names, uses the provided identity service
     * (you can get one from [makeTestIdentityService]) and represents the given identity.
     */
    @JvmOverloads
    constructor(cordappPackages: Iterable<String>,
                initialIdentity: TestIdentity,
                identityService: IdentityService = makeTestIdentityService(),
                vararg moreKeys: KeyPair) :
            this(cordappLoaderForPackages(cordappPackages), identityService, testNetworkParameters(modifiedTime = Instant.MIN), initialIdentity, moreKeys)

    constructor(cordappPackages: Iterable<String>,
                initialIdentity: TestIdentity,
                identityService: IdentityService,
                networkParameters: NetworkParameters,
                vararg moreKeys: KeyPair) :
            this(cordappLoaderForPackages(cordappPackages), identityService, networkParameters, initialIdentity, moreKeys)

    constructor(cordappPackages: Iterable<String>,
                initialIdentity: TestIdentity,
                identityService: IdentityService,
                networkParameters: NetworkParameters,
                vararg moreKeys: KeyPair,
                keyManagementService: KeyManagementService) :
            this(cordappLoaderForPackages(cordappPackages), identityService, networkParameters, initialIdentity, moreKeys, keyManagementService)

    /**
     * Create a mock [ServiceHub] that looks for app code in the given package names, uses the provided identity service
     * (you can get one from [makeTestIdentityService]) and represents the given identity.
     */
    @JvmOverloads
    constructor(cordappPackages: Iterable<String>, initialIdentityName: CordaX500Name, identityService: IdentityService = makeTestIdentityService(), key: KeyPair, vararg moreKeys: KeyPair) :
            this(cordappPackages, TestIdentity(initialIdentityName, key), identityService, *moreKeys)

    /**
     * Create a mock [ServiceHub] that can't load CorDapp code, which uses the provided identity service
     * (you can get one from [makeTestIdentityService]) and which represents the given identity.
     */
    @JvmOverloads
    constructor(cordappPackages: Iterable<String>, initialIdentityName: CordaX500Name, identityService: IdentityService = makeTestIdentityService()) :
            this(cordappPackages, TestIdentity(initialIdentityName), identityService)

    /**
     * Create a mock [ServiceHub] that can't load CorDapp code, and which uses a default service identity.
     */
    constructor(cordappPackages: Iterable<String>) : this(cordappPackages, CordaX500Name("TestIdentity", "", "GB"), makeTestIdentityService())

    /**
     * Create a mock [ServiceHub] which uses the package of the caller to find CorDapp code. It uses the provided identity service
     * (you can get one from [makeTestIdentityService]) and which represents the given identity.
     */
    @JvmOverloads
    constructor(initialIdentityName: CordaX500Name, identityService: IdentityService = makeTestIdentityService(), key: KeyPair, vararg moreKeys: KeyPair)
            : this(listOf(getCallerPackage(MockServices::class)!!), TestIdentity(initialIdentityName, key), identityService, *moreKeys)

    /**
     * Create a mock [ServiceHub] which uses the package of the caller to find CorDapp code. It uses the provided identity service
     * (you can get one from [makeTestIdentityService]) and which represents the given identity. It has no keys.
     */
    @JvmOverloads
    constructor(initialIdentityName: CordaX500Name, identityService: IdentityService = makeTestIdentityService())
            : this(listOf(getCallerPackage(MockServices::class)!!), TestIdentity(initialIdentityName), identityService)

    constructor(cordappPackages: List<String>, initialIdentityName: CordaX500Name, identityService: IdentityService, networkParameters: NetworkParameters)
            : this(cordappPackages, TestIdentity(initialIdentityName), identityService, networkParameters)


    constructor(cordappPackages: List<String>, initialIdentityName: CordaX500Name, identityService: IdentityService, networkParameters: NetworkParameters, key: KeyPair)
            : this(cordappPackages, TestIdentity(initialIdentityName, key), identityService, networkParameters)

    /**
     * A helper constructor that requires at least one test identity to be registered, and which takes the package of
     * the caller as the package in which to find app code. This is the most convenient constructor and the one that
     * is normally worth using. The first identity is the identity of this service hub, the rest are identities that
     * it is aware of.
     */
    constructor(firstIdentity: TestIdentity, vararg moreIdentities: TestIdentity) : this(
            listOf(getCallerPackage(MockServices::class)!!),
            firstIdentity,
            *moreIdentities
    )

    constructor(firstIdentity: TestIdentity, networkParameters: NetworkParameters, vararg moreIdentities: TestIdentity) : this(
            listOf(getCallerPackage(MockServices::class)!!),
            firstIdentity,
            networkParameters,
            *moreIdentities
    )

    constructor(cordappPackages: List<String>, firstIdentity: TestIdentity, vararg moreIdentities: TestIdentity) : this(
            cordappPackages,
            firstIdentity,
            makeTestIdentityService(*listOf(firstIdentity, *moreIdentities).map { it.identity }.toTypedArray()),
            firstIdentity.keyPair
    )

    constructor(cordappPackages: List<String>, firstIdentity: TestIdentity, networkParameters: NetworkParameters, vararg moreIdentities: TestIdentity) : this(
            cordappPackages,
            firstIdentity,
            makeTestIdentityService(*listOf(firstIdentity, *moreIdentities).map { it.identity }.toTypedArray()),
            networkParameters,
            firstIdentity.keyPair
    )

    /**
     * Create a mock [ServiceHub] which uses the package of the caller to find CorDapp code. It uses a default service
     * identity.
     */
    constructor() : this(listOf(getCallerPackage(MockServices::class)!!), CordaX500Name("TestIdentity", "", "GB"), makeTestIdentityService())

    /**
     * Returns the classloader containing all jar deployed in the 'cordapps' folder.
     */
    val cordappClassloader: ClassLoader
        get() = cordappLoader.appClassLoader

    override fun recordTransactions(statesToRecord: StatesToRecord, txs: Iterable<SignedTransaction>) {
        txs.forEach {
            (validatedTransactions as WritableTransactionStorage).addTransaction(it)
        }
    }

    override val networkParameters: NetworkParameters
        get() = networkParametersService.run { lookup(currentHash)!! }

    final override val attachments = MockAttachmentStorage()
    override val vaultService: VaultService get() = throw UnsupportedOperationException()
    override val contractUpgradeService: ContractUpgradeService get() = throw UnsupportedOperationException()
    override val networkMapCache: NetworkMapCache get() = throw UnsupportedOperationException()
    override val clock: TestClock get() = TestClock(Clock.systemUTC())
    override val myInfo: NodeInfo
        get() {
            return NodeInfo(listOf(NetworkHostAndPort("mock.node.services", 10000)), listOf(initialIdentity.identity), 1, serial = 1L)
        }
    override val transactionVerifierService: TransactionVerifierService get() = InMemoryTransactionVerifierService(2)
    private val mockCordappProvider: MockCordappProvider = MockCordappProvider(cordappLoader, attachments).also {
        it.start()
    }
    override val cordappProvider: CordappProvider get() = mockCordappProvider
    override var networkParametersService: NetworkParametersService = MockNetworkParametersStorage(initialNetworkParameters)

    protected val servicesForResolution: ServicesForResolution
        get() = ServicesForResolutionImpl(identityService, attachments, cordappProvider, networkParametersService, validatedTransactions)

    internal fun makeVaultService(schemaService: SchemaService, database: CordaPersistence, cordappLoader: CordappLoader): VaultServiceInternal {
        return NodeVaultService(clock, keyManagementService, servicesForResolution, database, schemaService, EnterpriseMockNamedCachedFactory(), cordappLoader.appClassLoader).apply { start() }
    }

    // This needs to be internal as MutableClassToInstanceMap is a guava type and shouldn't be part of our public API
    /** A map of available [CordaService] implementations */
    internal val cordappServices: MutableClassToInstanceMap<SerializeAsToken> = MutableClassToInstanceMap.create<SerializeAsToken>()

    override fun <T : SerializeAsToken> cordaService(type: Class<T>): T {
        require(type.isAnnotationPresent(CordaService::class.java)) { "${type.name} is not a Corda service" }
        return cordappServices.getInstance(type)
                ?: throw IllegalArgumentException("Corda service ${type.name} does not exist")
    }

    override fun jdbcSession(): Connection = throw UnsupportedOperationException()

    override fun <T : Any> withEntityManager(block: EntityManager.() -> T): T {
        throw UnsupportedOperationException()
    }

    override fun withEntityManager(block: Consumer<EntityManager>) {
        throw UnsupportedOperationException()
    }

    override fun registerUnloadHandler(runOnStop: () -> Unit) = throw UnsupportedOperationException()

    /** Add the given package name to the list of packages which will be scanned for cordapp contract verification code */
    fun addMockCordapp(contractClassName: ContractClassName) {
        mockCordappProvider.addMockCordapp(contractClassName, attachments)
    }

    override fun loadState(stateRef: StateRef) = servicesForResolution.loadState(stateRef)
    override fun loadStates(stateRefs: Set<StateRef>) = servicesForResolution.loadStates(stateRefs)

    /** Returns a dummy Attachment, in context of signature constrains non-downgrade rule this default to contract class version `1`. */
    override fun loadContractAttachment(stateRef: StateRef) = dummyAttachment
}

/**
 * Function which can be used to create a mock [CordaService] for use within testing, such as an Oracle.
 */
fun <T : SerializeAsToken> createMockCordaService(serviceHub: MockServices, serviceConstructor: (AppServiceHub) -> T): T {
    class MockAppServiceHubImpl<out T : SerializeAsToken>(val serviceHub: MockServices, serviceConstructor: (AppServiceHub) -> T) : AppServiceHub, ServiceHub by serviceHub {
        val serviceInstance: T = serviceConstructor(this)

        init {
            serviceHub.cordappServices.putInstance(serviceInstance.javaClass, serviceInstance)
        }

        override fun <T> startFlow(flow: FlowLogic<T>): FlowHandle<T> {
            throw UnsupportedOperationException()
        }

        override fun <T> startTrackedFlow(flow: FlowLogic<T>): FlowProgressHandle<T> {
            throw UnsupportedOperationException()
        }
    }
    return MockAppServiceHubImpl(serviceHub, serviceConstructor).serviceInstance
}<|MERGE_RESOLUTION|>--- conflicted
+++ resolved
@@ -121,17 +121,12 @@
             val cordappLoader = cordappLoaderForPackages(cordappPackages)
             val dataSourceProps = makeInternalTestDataSourceProperties(initialIdentity.name.organisation, SecureHash.randomSHA256().toString())
             val schemaService = NodeSchemaService(cordappLoader.cordappSchemas)
-<<<<<<< HEAD
             val database = configureDatabase(dataSourceProps, makeTestDatabaseProperties(initialIdentity.name.organisation), identityService::wellKnownPartyFromX500Name, identityService::wellKnownPartyFromAnonymous, schemaService)
-            val keyManagementService = MockKeyManagementService(identityService, *arrayOf(initialIdentity.keyPair) + moreKeys)
-=======
-            val database = configureDatabase(dataSourceProps, DatabaseConfig(), identityService::wellKnownPartyFromX500Name, identityService::wellKnownPartyFromAnonymous, schemaService, schemaService.internalSchemas())
             val keyManagementService = MockKeyManagementService(
                     identityService,
                     *arrayOf(initialIdentity.keyPair) + moreKeys,
                     pkToIdCache = MockPublicKeyToOwningIdentityCache()
             )
->>>>>>> a477d59c
             val mockService = database.transaction {
                 makeMockMockServices(cordappLoader, identityService, networkParameters, initialIdentity, moreKeys.toSet(), keyManagementService, schemaService, database)
             }
