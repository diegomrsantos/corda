--- conflicted
+++ resolved
@@ -6,11 +6,8 @@
 import net.corda.cliutils.CommonCliConstants.BASE_DIR
 import net.corda.cliutils.CordaCliWrapper
 import net.corda.cliutils.ExitCodes
-<<<<<<< HEAD
 import net.corda.core.crypto.SecureHash
-=======
 import net.corda.common.logging.CordaVersion
->>>>>>> fb736ad9
 import net.corda.core.identity.CordaX500Name
 import net.corda.core.internal.PLATFORM_VERSION
 import net.corda.core.internal.div
@@ -56,23 +53,15 @@
 class RegistrationTool : CordaCliWrapper("node-registration", "Corda registration tool for registering 1 or more node with the Corda Network, using provided node configuration(s)." +
         " For convenience the tool is also downloading network parameters. Additionally, it can import the TLS keys into the bridge.") {
     companion object {
-<<<<<<< HEAD
         private val DUMMY_X500_NAME = CordaX500Name("Bridge", "London", "GB")
         private val VERSION_INFO by lazy {
             // Use lazy init to ensure that CliWrapperBase.initLogging() is called before accessing CordaVersionProvider
             VersionInfo(
                     PLATFORM_VERSION,
-                    CordaVersionProvider.releaseVersion,
-                    CordaVersionProvider.revision,
-                    CordaVersionProvider.vendor)
-        }
-=======
-        private val VERSION_INFO = VersionInfo(
-                PLATFORM_VERSION,
-                CordaVersion.releaseVersion,
-                CordaVersion.revision,
-                CordaVersion.vendor)
->>>>>>> fb736ad9
+                    CordaVersion.releaseVersion,
+                    CordaVersion.revision,
+                    CordaVersion.vendor)
+        }
 
         private val logger by lazy { contextLogger() }
 
@@ -149,11 +138,7 @@
                                 null
                             }
                             with(parsedConfig) {
-<<<<<<< HEAD
-                                val helper = NodeRegistrationHelper(this, HTTPNetworkRegistrationService(networkServices!!, VERSION_INFO),
-=======
-                                NodeRegistrationHelper(NodeRegistrationConfiguration(this), HTTPNetworkRegistrationService(networkServices!!, VERSION_INFO),
->>>>>>> fb736ad9
+                                val helper = NodeRegistrationHelper(NodeRegistrationConfiguration(this), HTTPNetworkRegistrationService(networkServices!!, VERSION_INFO),
                                         NodeRegistrationOption(networkRootTrustStorePath, networkRootTrustStorePassword),
                                         logProgress = logger::info, logError = logger::error)
                                 helper.generateKeysAndRegister(sslPublicKey)
@@ -175,11 +160,7 @@
 
             if (success.isNotEmpty()) {
                 // Fetch the network params and store them in the `baseDirectory`
-<<<<<<< HEAD
-                val versionInfo = VersionInfo(PLATFORM_VERSION, CordaVersionProvider.releaseVersion, CordaVersionProvider.revision, CordaVersionProvider.vendor)
-=======
                 val versionInfo = VersionInfo(PLATFORM_VERSION, CordaVersion.releaseVersion, CordaVersion.revision, CordaVersion.vendor)
->>>>>>> fb736ad9
                 val networkMapClient = NetworkMapClient(success.first().second.getOrThrow().networkServices!!, versionInfo)
                 val trustRootCertificate = X509KeyStore.fromFile(networkRootTrustStorePath, networkRootTrustStorePassword)
                         .getCertificate(CORDA_ROOT_CA)
@@ -282,8 +263,8 @@
                             require(toProcess.credentials != it.credentials) { errorMessage }
                         }
                         SupportedCryptoServices.PRIMUS_X -> {
-                            toProcess as PrimusXCryptoService.PrimusXConfiguration
-                            it as PrimusXCryptoService.PrimusXConfiguration
+                            toProcess as PrimusXCryptoService.Companion.PrimusXConfiguration
+                            it as PrimusXCryptoService.Companion.PrimusXConfiguration
                             if (toProcess.host == it.host && toProcess.port == it.port) {
                                 require (toProcess.username != it.username) { errorMessage }
                             }
