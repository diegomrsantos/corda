--- conflicted
+++ resolved
@@ -50,7 +50,6 @@
 import javax.security.auth.x500.X500Principal
 import kotlin.test.assertTrue
 
-<<<<<<< HEAD
 class InteractiveShellIntegrationTest : IntegrationTest() {
     companion object {
         @ClassRule
@@ -59,9 +58,6 @@
                 .map { it.toDatabaseSchemaName() }.toTypedArray())
     }
 
-=======
-class InteractiveShellIntegrationTest {
->>>>>>> 6ea4f9c1
     @Rule
     @JvmField
     val tempFolder = TemporaryFolder()
